/*
 * DO NOT ALTER OR REMOVE COPYRIGHT NOTICES OR THIS HEADER.
 *
 * Copyright 1997-2010 Oracle and/or its affiliates. All rights reserved.
 *
 * Oracle and Java are registered trademarks of Oracle and/or its affiliates.
 * Other names may be trademarks of their respective owners.
 *
 * The contents of this file are subject to the terms of either the GNU
 * General Public License Version 2 only ("GPL") or the Common
 * Development and Distribution License("CDDL") (collectively, the
 * "License"). You may not use this file except in compliance with the
 * License. You can obtain a copy of the License at
 * http://www.netbeans.org/cddl-gplv2.html
 * or nbbuild/licenses/CDDL-GPL-2-CP. See the License for the
 * specific language governing permissions and limitations under the
 * License.  When distributing the software, include this License Header
 * Notice in each file and include the License file at
 * nbbuild/licenses/CDDL-GPL-2-CP.  Oracle designates this
 * particular file as subject to the "Classpath" exception as provided
 * by Oracle in the GPL Version 2 section of the License file that
 * accompanied this code. If applicable, add the following below the
 * License Header, with the fields enclosed by brackets [] replaced by
 * your own identifying information:
 * "Portions Copyrighted [year] [name of copyright owner]"
 *
 * Contributor(s):
 * The Original Software is NetBeans. The Initial Developer of the Original
 * Software is Sun Microsystems, Inc. Portions Copyright 1997-2006 Sun
 * Microsystems, Inc. All Rights Reserved.
 *
 * If you wish your version of this file to be governed by only the CDDL
 * or only the GPL Version 2, indicate your decision by adding
 * "[Contributor] elects to include this software in this distribution
 * under the [CDDL or GPL Version 2] license." If you do not indicate a
 * single choice of license, a recipient has the option to distribute
 * your version of this file under either the CDDL, the GPL Version 2 or
 * to extend the choice of license to its licensees as provided above.
 * However, if you add GPL Version 2 code and therefore, elected the GPL
 * Version 2 license, then the option applies only if the new code is
 * made subject to such option by the copyright holder.
 */

package org.netbeans.lib.profiler.instrumentation;

import org.netbeans.lib.profiler.ProfilerEngineSettings;
import org.netbeans.lib.profiler.classfile.BaseClassInfo;
import org.netbeans.lib.profiler.classfile.ClassLoaderTable;
import org.netbeans.lib.profiler.classfile.ClassRepository;
import org.netbeans.lib.profiler.client.ClientUtils.SourceCodeSelection;
import org.netbeans.lib.profiler.client.RuntimeProfilingPoint;
import org.netbeans.lib.profiler.global.CommonConstants;
import org.netbeans.lib.profiler.global.ProfilingSessionStatus;
import org.netbeans.lib.profiler.wireprotocol.*;
import java.io.IOException;
import java.util.ArrayList;
import java.util.List;


/**
 * A high-level interface to all method instrumentation operations.
 * <p/>
 * Instrumentor subclasses find methods/classes to be instrumented.
 *
 * @author Tomas Hurka
 * @author Misha Dmitriev
 * @author Adrian Mos
 * @author Ian Formanek
 */
public class Instrumentor implements CommonConstants {
    //~ Static fields/initializers -----------------------------------------------------------------------------------------------

    // TODO [release]: change value to TRUE to remove the print code below entirely by compiler
    private static final boolean DEBUG = System.getProperty("org.netbeans.lib.profiler.instrumentation.Instrumentor") != null; // NOI18N

    //~ Instance fields ----------------------------------------------------------------------------------------------------------

    private CodeRegionMethodInstrumentor crms;
    private MemoryProfMethodInstrumentor oms;
    private ProfilerEngineSettings settings;
    private ProfilingSessionStatus status;
    private RecursiveMethodInstrumentor ms;
    private RootMethods rootMethods;

    // Data for the case of code region instrumentation
    private SourceCodeSelection savedSourceCodeSelection;

    //~ Constructors -------------------------------------------------------------------------------------------------------------

    /**
     * Creates a new instance of Instrumentor. A single instance is created by ProfileClient and reused on subsequent
     * profiling sessions.
     *
     * @param status   ProfilingSessionStatus used for profiling
     * @param settings Engine settings - same instance is reused for all profiling sessions, the settings are modified
     *                 each time before the session is started.
     */
    public Instrumentor(ProfilingSessionStatus status, ProfilerEngineSettings settings) {
        this.status = status;
        this.settings = settings;
    }

    //~ Methods ------------------------------------------------------------------------------------------------------------------

    public int getClassId(String className, int classLoaderId) {
        BaseClassInfo clazz;

        if (className.charAt(0) == '[') { // array , need special lookup
                                          // strip L and ; from className, see ClassFileParser.classNameAtCPIndex

            if (className.endsWith(";")) {
                int elIndex = className.indexOf('L');
                className = new StringBuffer(className).deleteCharAt(className.length() - 1).deleteCharAt(elIndex).toString();
            }

            clazz = ClassRepository.lookupSpecialClass(className);
            if (clazz.getInstrClassId() == -1) {
                clazz.setInstrClassId(oms.getNextClassId(className));
            }
        } else {
            clazz = ClassRepository.lookupClassOrCreatePlaceholder(className, classLoaderId);
        }

        if (clazz == null) {
            System.err.println("Warning: could not find class " + className + " loaded by the VM on the class path");

            // warning already issued in ClassRepository.lookupClass method, no need to do it again
            return -1;
        }

<<<<<<< HEAD
        if (!settings.getInstrumentationFilter().passesFilter(className.replace(".", "/"))) {
            return -1;
=======
        if (clazz.getInstrClassId() == -1) {
            System.err.println("Warning: " + clazz.getNameAndLoader() + " does not have instrClassId");            
>>>>>>> c5609c94
        }
        return clazz.getInstrClassId();
    }

    public synchronized InstrumentMethodGroupCommand getCommandToUnprofileClasses(boolean[] unprofiledClassStatusArray) {
        ObjLivenessMethodInstrumentor olms = (ObjLivenessMethodInstrumentor) oms;
        Object[] ret = olms.getMethodsToInstrumentUponClassUnprofiling(unprofiledClassStatusArray);

        if (ret == null) {
            return new InstrumentMethodGroupCommand(null);
        } else {
            return new InstrumentMethodGroupCommand(INSTR_OBJECT_LIVENESS, (String[]) ret[0], (int[]) ret[1], (byte[][]) ret[2],
                                                    null, oms.getNInstantiatableClasses());
        }
    }

    // --------------------------------------- Public interface ----------------------------------------------------------
    public String[] getRootClassNames() {
        List /*<String>*/ rootClassNames = rootMethods.getRootClassNames();
        RuntimeProfilingPoint[] pps = settings.getRuntimeProfilingPoints();

        if ((rootClassNames == null) && (pps.length > 0)) {
            rootClassNames = new ArrayList();
        }

        for (int i = 0; i < pps.length; i++) {
            RuntimeProfilingPoint pp = pps[i];
            String className = pp.getClassName();

            if (!rootClassNames.contains(className)) {
                rootClassNames.add(className);
            }
        }

        if (rootClassNames == null) {
            return null;
        }

        return (String[]) rootClassNames.toArray(new String[rootClassNames.size()]);
    }

    public void setSavedSourceCodeSelection(SourceCodeSelection[] s) {
        savedSourceCodeSelection = s[0];
    }

    public void setStatusInfoFromSourceCodeSelection(SourceCodeSelection[] s)
                                              throws ClassNotFoundException, BadLocationException, IOException, ClassFormatError {
        ClassRepository.CodeRegionBCI location = null;

        if (s.length > 0) {
            SourceCodeSelection sel = s[0];

            if (sel.definedViaSourceLines()) {
                status.instrStartLine = sel.getStartLine();
                status.instrEndLine = sel.getEndLine();
            }
        }

        rootMethods = new RootMethods(s);
    }

    public synchronized InstrumentMethodGroupCommand createClearAllInstrumentationCommand() {
        Object[] ret = null;

        switch (status.currentInstrType) {
            case INSTR_RECURSIVE_FULL:
            case INSTR_RECURSIVE_SAMPLED:
            case INSTR_OBJECT_ALLOCATIONS:
            case INSTR_OBJECT_LIVENESS:
                ms = null; // Free some memory
                ret = (new MiscInstrumentationOps(status)).getOrigCodeForAllInstrumentedMethods();

                break;
            case INSTR_CODE_REGION:
                ret = (new MiscInstrumentationOps(status)).getOrigCodeForSingleInstrumentedMethod(rootMethods);

                break;
        }

        ms = null;
        oms = null;
        crms = null; // Free some memory

        if (ret == null) {
            return new InstrumentMethodGroupCommand(null);
        } else {
            return new InstrumentMethodGroupCommand(INSTR_NONE, (String[]) ret[0], (int[]) ret[1], (byte[][]) ret[2], null, 0);
        }
    }

    public synchronized InstrumentMethodGroupResponse createFollowUpInstrumentMethodGroupResponse(Command cmd) {
        if (cmd instanceof ClassLoadedCommand) {
            ClassLoadedCommand clcmd = (ClassLoadedCommand) cmd;
            int[] thisAndParentLoaderData = clcmd.getThisAndParentLoaderData();

            if (DEBUG) {
                System.err.println("Instrumentor.DEBUG: Class loaded command: " + cmd.toString()); // NOI18N
            }

            byte[] classFileBytes = clcmd.getClassFileBytes();

            if (classFileBytes != null) {
                ClassRepository.addVMSuppliedClassFile(clcmd.getClassName(), thisAndParentLoaderData[0], classFileBytes);
            }

            ClassLoaderTable.addChildAndParent(thisAndParentLoaderData);
        } else if (cmd instanceof MethodLoadedCommand) {
            MethodLoadedCommand mcmd = (MethodLoadedCommand) cmd;

            if (DEBUG) {
                System.err.println("Instrumentor.DEBUG: Method loaded command: " + mcmd.toString()); // NOI18N
            }
        }

        InstrumentMethodGroupResponse imgr = null;

        switch (status.currentInstrType) {
            case INSTR_RECURSIVE_FULL:
            case INSTR_RECURSIVE_SAMPLED:
                imgr = createFollowUpInstrumentMethodGroupResponseForCallGraph(cmd);

                break;
            case INSTR_CODE_REGION: // Follow-up can happen only if the same class is loaded with a different loader
                                    // Just in case this is say MethodInvokedFirstTimeCommand generated from the previously
                                    // active CPU instrumentation

                if (!(cmd instanceof ClassLoadedCommand)) {
                    return new InstrumentMethodGroupResponse(null);
                }

                imgr = createFollowUpInstrumentMethodGroupResponseForCodeRegion((ClassLoadedCommand) cmd);

                break;
            case INSTR_OBJECT_ALLOCATIONS:
            case INSTR_OBJECT_LIVENESS:

                // Just in case this is say MethodInvokedFirstTimeCommand generated from the previously
                // active CPU instrumentation
                if (!(cmd instanceof ClassLoadedCommand)) {
                    return new InstrumentMethodGroupResponse(null);
                }

                imgr = createFollowUpInstrumentMethodGroupResponseForMemoryProfiling((ClassLoadedCommand) cmd);

                break;
            default:
                imgr = new InstrumentMethodGroupResponse(null);
        }

        return imgr;
    }

    public synchronized InstrumentMethodGroupResponse createInitialInstrumentMethodGroupResponse(RootClassLoadedCommand cmd)
        throws ClassNotFoundException, BadLocationException {
        ClassLoaderTable.initTable(cmd.getParentLoaderIds());

        InstrumentMethodGroupResponse imgr = null;

        switch (status.currentInstrType) {
            case INSTR_RECURSIVE_FULL:
            case INSTR_RECURSIVE_SAMPLED:
                imgr = createInitialInstrumentMethodGroupResponseForCallGraph(cmd.getAllLoadedClassNames(),
                                                                              cmd.getAllLoadedClassLoaderIds(),
                                                                              cmd.getCachedClassFileBytes());

                break;
            case INSTR_CODE_REGION:
                imgr = createInitialInstrumentMethodGroupResponseForCodeRegion(cmd.getAllLoadedClassNames(),
                                                                               cmd.getAllLoadedClassLoaderIds(),
                                                                               cmd.getCachedClassFileBytes());

                break;
            case INSTR_OBJECT_ALLOCATIONS:
            case INSTR_OBJECT_LIVENESS:
                imgr = createInitialInstrumentMethodGroupResponseForMemoryProfiling(status.currentInstrType,
                                                                                    cmd.getAllLoadedClassNames(),
                                                                                    cmd.getAllLoadedClassLoaderIds(),
                                                                                    cmd.getCachedClassFileBytes());

                break;
            default:
                System.err.println(ENGINE_WARNING
                                   + "Instrumentor.createInitialInstrumentMethodGroupResponse() called with INSTR_NONE?" // NOI18N
                                   );
                System.err.println(PLEASE_REPORT_PROBLEM);
                imgr = new InstrumentMethodGroupResponse(null);

                break;
        }

        return imgr;
    }

    /**
     * This is called every time just before the target application is started or right after we attach to it.
     * It resets the internal data for loaded/instrumented classes etc.
     */
    public void resetPerVMInstanceData() {
        ClassRepository.clearCache();
    }

    private InstrumentMethodGroupResponse createFollowUpInstrumentMethodGroupResponseForCallGraph(Command cmd) {
        Object[] ret = null;

        // It may happen that if profiling is modified during intensive class loading, some class load message from
        // server may be already in the pipeline and eventually get here despite the change, and before the relevant
        // Method Scaner is initialized. This check should prevent problems caused by this inconsistency.
        if (ms == null) {
            return new InstrumentMethodGroupResponse(null);
        }

        if (cmd instanceof MethodInvokedFirstTimeCommand) {
            int id = ((MethodInvokedFirstTimeCommand) cmd).getMethodId();
            //System.out.println("--------- Received method invoked event for id = " + id + ", method = "
            // + status.instrMethodClasses[id] + "." + status.instrMethodNames[id] + status.instrMethodSignatures[id]);
            status.beginTrans(false);

            try {
                if ((id >= status.getInstrMethodClasses().length) || (status.getInstrMethodClasses()[id] == null)) {
                    // Defensive programming: this situation may happen if something went wrong with previous deinstrumentation,
                    // so some old methodEntry() call isn't removed and gets called. Avoid a crash and issue a warning instead
                    return new InstrumentMethodGroupResponse(null);
                }

                ret = ms.getMethodsToInstrumentUponMethodInvocation(status.getInstrMethodClasses()[id],
                                                                    status.getClassLoaderIds()[id],
                                                                    status.getInstrMethodNames()[id],
                                                                    status.getInstrMethodSignatures()[id]);
            } finally {
                status.endTrans();
            }
        } else if (cmd instanceof ClassLoadedCommand) {
            ClassLoadedCommand ccmd = (ClassLoadedCommand) cmd;
            //System.out.println("--------- Received class load event for class " + ccmd.getClassName());
            ret = ms.getMethodsToInstrumentUponClassLoad(ccmd.getClassName(), ccmd.getThisAndParentLoaderData()[0],
                                                         ccmd.getThreadInCallGraph());
        } else if (cmd instanceof MethodLoadedCommand) {
            MethodLoadedCommand mcmd = (MethodLoadedCommand) cmd;
            //System.out.println("--------- Recieved method load event for " + mcmd.getClassName() + "."
            // + mcmd.getMethodName() + mcmd.getMethodSignature());
            ret = ms.getMethodsToInstrumentUponReflectInvoke(mcmd.getClassName(), mcmd.getClassLoaderId(), mcmd.getMethodName(),
                                                             mcmd.getMethodSignature());
        }

        if (ret == null) {
            return new InstrumentMethodGroupResponse(null);
        } else {
            return new InstrumentMethodGroupResponse((String[]) ret[0], (int[]) ret[1], (byte[][]) ret[3], (boolean[]) ret[2], 0);
        }
    }

    private InstrumentMethodGroupResponse createFollowUpInstrumentMethodGroupResponseForCodeRegion(ClassLoadedCommand cmd) {
        //System.out.println("--------- Received class load event for class " + cmd.getClassName());
        // It may happen that if profiling is modified during intensive class loading, some class load message from
        // server may be already in the pipeline and eventually get here despite the change, and before the relevant
        // Method Scaner is initialized. This check should prevent problems caused by this inconsistency.
        if (crms == null) {
            return new InstrumentMethodGroupResponse(null);
        }

        Object[] ret = crms.getFollowUpInstrumentCodeRegionResponse(cmd.getThisAndParentLoaderData()[0]);

        if (ret == null) {
            return new InstrumentMethodGroupResponse(null);
        } else {
            return new InstrumentMethodGroupResponse((String[]) ret[0], (int[]) ret[1], (byte[][]) ret[2], null, 0);
        }
    }

    private InstrumentMethodGroupResponse createFollowUpInstrumentMethodGroupResponseForMemoryProfiling(ClassLoadedCommand cmd) {
        //System.out.println("--------- Received class load event for class " + cmd.getClassName());
        // It may happen that if profiling is modified during intensive class loading, some class load message from
        // server may be already in the pipeline and eventually get here despite the change, and before the relevant
        // Method Scaner is initialized. This check should prevent problems caused by this inconsistency.
        if (oms == null) {
            return new InstrumentMethodGroupResponse(null);
        }

        Object[] ret = oms.getMethodsToInstrumentUponClassLoad(cmd.getClassName(), cmd.getThisAndParentLoaderData()[0]);

        if (ret == null) {
            return new InstrumentMethodGroupResponse(null);
        } else {
            int maxInstrClassId = status.getNInstrClasses();

            return new InstrumentMethodGroupResponse((String[]) ret[0], (int[]) ret[1], (byte[][]) ret[2], null, maxInstrClassId);
        }
    }

    // ------------------------------------ Transitive method closure instrumentation ------------------------------------
    private InstrumentMethodGroupResponse createInitialInstrumentMethodGroupResponseForCallGraph(String[] loadedClasses,
                                                                                                 int[] loadedClassLoaderIds,
                                                                                                 byte[][] cachedClassFileBytes) {
        //System.err.println("*** Received root class load event for class names: ");
        //for (int i = 0; i < rootClassNames.length; i++) System.err.println("  " + rootClassNames[i] + "." +
        // rootMethodNames[i] + rootMethodSignatures[i]);
        //System.err.println("*** Number of target VM loaded classes: " + loadedClasses.length);
        //System.err.println("*** Root classes are at positions:");
        //for (int i = 0; i < loadedClasses.length; i++) {
        //System.err.println(loadedClasses[i]);
        //for (int j = 0; j < rootClassNames.length; j++) {
        //  if (loadedClasses[i].equals(rootClassNames[j])) System.err.println("  " + i + " - " + rootClassNames[j]);
        //}
        //}
        Object[] ret;

        switch (settings.getInstrScheme()) {
            case INSTRSCHEME_LAZY:
                ms = new RecursiveMethodInstrumentor1(status, settings);

                break;
            case INSTRSCHEME_EAGER:
                ms = new RecursiveMethodInstrumentor2(status, settings);

                break;
            case INSTRSCHEME_TOTAL:
                ms = new RecursiveMethodInstrumentor3(status, settings);

                break;
        }

        ret = ms.getInitialMethodsToInstrument(loadedClasses, loadedClassLoaderIds, cachedClassFileBytes, rootMethods);

        if (ret == null) {
            return new InstrumentMethodGroupResponse(null);
        } else {
            return new InstrumentMethodGroupResponse((String[]) ret[0], (int[]) ret[1], (byte[][]) ret[3], (boolean[]) ret[2], 0);
        }
    }

    // ---------------------------------- Code region instrumentation ----------------------------------------------------
    private InstrumentMethodGroupResponse createInitialInstrumentMethodGroupResponseForCodeRegion(String[] loadedClasses,
                                                                                                  int[] loadedClassLoaderIds,
                                                                                                  byte[][] loadedClassBytes)
        throws ClassNotFoundException, BadLocationException {
        CodeRegionMethodInstrumentor.resetLoadedClassData();
        ClassManager.storeClassFileBytesForCustomLoaderClasses(loadedClasses, loadedClassLoaderIds, loadedClassBytes);

        crms = new CodeRegionMethodInstrumentor(status, savedSourceCodeSelection);

        Object[] ret = crms.getInitialInstrumentCodeRegionResponse(loadedClasses, loadedClassLoaderIds);

        if (ret == null) {
            return new InstrumentMethodGroupResponse(null);
        }

        return new InstrumentMethodGroupResponse((String[]) ret[0], (int[]) ret[1], (byte[][]) ret[2], null, 0);
    }

    // -------------------------------------- Memory profiling instrumentation -------------------------------------------
    private InstrumentMethodGroupResponse createInitialInstrumentMethodGroupResponseForMemoryProfiling(int instrType,
                                                                                                       String[] loadedClasses,
                                                                                                       int[] loadedClassLoaderIds,
                                                                                                       byte[][] cachedClassFileBytes) {
        //System.out.println("+++++++++ Received memory profiling instrumentation initialization event of type "
        // + instrType);
        //System.out.println("+++++++++ Number of target VM loaded classes: " + loadedClasses.length);
        oms = new ObjLivenessMethodInstrumentor(status, settings, (instrType == INSTR_OBJECT_LIVENESS));

        Object[] ret = oms.getInitialMethodsToInstrument(loadedClasses, loadedClassLoaderIds, cachedClassFileBytes);

        if (ret == null) {
            return new InstrumentMethodGroupResponse(null);
        } else {
            int maxInstrClassId = oms.getNInstantiatableClasses() + status.getNInstrClasses();

            return new InstrumentMethodGroupResponse((String[]) ret[0], (int[]) ret[1], (byte[][]) ret[2], null, maxInstrClassId);
        }
    }
}<|MERGE_RESOLUTION|>--- conflicted
+++ resolved
@@ -128,13 +128,11 @@
             return -1;
         }
 
-<<<<<<< HEAD
         if (!settings.getInstrumentationFilter().passesFilter(className.replace(".", "/"))) {
             return -1;
-=======
+        }
         if (clazz.getInstrClassId() == -1) {
             System.err.println("Warning: " + clazz.getNameAndLoader() + " does not have instrClassId");            
->>>>>>> c5609c94
         }
         return clazz.getInstrClassId();
     }
