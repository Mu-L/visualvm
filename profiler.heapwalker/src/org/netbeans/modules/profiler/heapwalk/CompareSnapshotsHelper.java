/*
 * DO NOT ALTER OR REMOVE COPYRIGHT NOTICES OR THIS HEADER.
 *
 * Copyright 1997-2010 Oracle and/or its affiliates. All rights reserved.
 *
 * Oracle and Java are registered trademarks of Oracle and/or its affiliates.
 * Other names may be trademarks of their respective owners.
 *
 * The contents of this file are subject to the terms of either the GNU
 * General Public License Version 2 only ("GPL") or the Common
 * Development and Distribution License("CDDL") (collectively, the
 * "License"). You may not use this file except in compliance with the
 * License. You can obtain a copy of the License at
 * http://www.netbeans.org/cddl-gplv2.html
 * or nbbuild/licenses/CDDL-GPL-2-CP. See the License for the
 * specific language governing permissions and limitations under the
 * License.  When distributing the software, include this License Header
 * Notice in each file and include the License file at
 * nbbuild/licenses/CDDL-GPL-2-CP.  Oracle designates this
 * particular file as subject to the "Classpath" exception as provided
 * by Oracle in the GPL Version 2 section of the License file that
 * accompanied this code. If applicable, add the following below the
 * License Header, with the fields enclosed by brackets [] replaced by
 * your own identifying information:
 * "Portions Copyrighted [year] [name of copyright owner]"
 *
 * Contributor(s):
 * The Original Software is NetBeans. The Initial Developer of the Original
 * Software is Sun Microsystems, Inc. Portions Copyright 1997-2006 Sun
 * Microsystems, Inc. All Rights Reserved.
 *
 * If you wish your version of this file to be governed by only the CDDL
 * or only the GPL Version 2, indicate your decision by adding
 * "[Contributor] elects to include this software in this distribution
 * under the [CDDL or GPL Version 2] license." If you do not indicate a
 * single choice of license, a recipient has the option to distribute
 * your version of this file under either the CDDL, the GPL Version 2 or
 * to extend the choice of license to its licensees as provided above.
 * However, if you add GPL Version 2 code and therefore, elected the GPL
 * Version 2 license, then the option applies only if the new code is
 * made subject to such option by the copyright holder.
 */

package org.netbeans.modules.profiler.heapwalk;

import org.netbeans.lib.profiler.utils.StringUtils;
import org.netbeans.modules.profiler.*;
import org.openide.DialogDescriptor;
import org.openide.filesystems.FileObject;
import org.openide.filesystems.FileUtil;
import org.openide.util.NbBundle;
import java.awt.*;
import java.awt.event.ActionEvent;
import java.awt.event.ActionListener;
import java.awt.event.HierarchyEvent;
import java.awt.event.HierarchyListener;
import java.awt.event.ItemEvent;
import java.awt.event.ItemListener;
import java.awt.event.MouseAdapter;
import java.awt.event.MouseEvent;
import java.io.File;
import java.text.MessageFormat;
import java.util.Date;
import java.util.Set;
import javax.swing.*;
import javax.swing.event.DocumentEvent;
import javax.swing.event.DocumentListener;
import javax.swing.event.ListSelectionEvent;
import javax.swing.event.ListSelectionListener;
import javax.swing.filechooser.FileFilter;
import org.netbeans.modules.profiler.api.icons.Icons;
import org.netbeans.modules.profiler.api.icons.ProfilerIcons;
import org.openide.DialogDisplayer;
import org.openide.util.Lookup;
import org.openide.windows.TopComponent;
import org.openide.windows.WindowManager;

@NbBundle.Messages({
    "CompareSnapshotsHelper_HeapSnapshotDisplayName=[heap] {0}",
    "CompareSnapshotsHelper_SelectDialogCaption=Select Heap Dump to Compare",
    "CompareSnapshotsHelper_OpenChooserCaption=Open Heap Dump",
    "CompareSnapshotsHelper_OpenChooserFilter=Heap Dump Files",
    "CompareSnapshotsHelper_NoComparableSnapshotsFoundMsg=<No comparable heap dumps found>",
    "CompareSnapshotsHelper_ComparingSameSnapshotsMsg=The heap dump cannot be compared to itself.",
    "CompareSnapshotsHelper_InvalidFileMsg=Invalid heap dump file",
    "CompareSnapshotsHelper_EnterFileMsg=Enter heap dump file",
    "CompareSnapshotsHelper_OkButtonText=OK",
    "CompareSnapshotsHelper_SelectSnapshotString=<html><b><nobr>Select heap dump to compare\\:</nobr></b></html>",
    "CompareSnapshotsHelper_FromProjectRadioText=From &project\\:",
    "CompareSnapshotsHelper_FromCurrentLocationRadioText=From &current location\\:",
    "CompareSnapshotsHelper_FromFileRadioText=From &file\\:",
    "CompareSnapshotsHelper_BrowseButtonText=&Browse",
    "CompareSnapshotsHelper_BrowseButtonAccessDescr=Select heap dump file",
    "CompareSnapshotsHelper_SnapshotsListAccessDescr=List of comparable heap dumps in current project"
})
public class CompareSnapshotsHelper {
    //~ Inner Classes ------------------------------------------------------------------------------------------------------------

    private class SelectSecondSnapshotPanel extends JPanel {
        //~ Instance fields ------------------------------------------------------------------------------------------------------

        private JButton externalFileButton;
        private JButton okButton;
        private JLabel externalFileHintLabel;
        private JLabel projectSnapshotsHintLabel;
        private JLabel selectSnapshotLabel;
        private JList projectSnapshotsList;
        private JRadioButton fromFileRadio;
        private JRadioButton fromProjectRadio;
        private JTextField externalFileField;

        //~ Constructors ---------------------------------------------------------------------------------------------------------

        public SelectSecondSnapshotPanel() {
            initComponents();
        }

        //~ Methods --------------------------------------------------------------------------------------------------------------

        public JButton getOKButton() {
            return okButton;
        }

        public File getSnapshot() {
            if (fromProjectRadio.isSelected()) {
                Object selectedItem = projectSnapshotsList.getSelectedValue();

                if ((selectedItem == null) || !(selectedItem instanceof FileObject)) {
                    return null;
                }

                return FileUtil.toFile((FileObject)selectedItem);
            } else if (fromFileRadio.isSelected()) {
                String sf = externalFileField.getText();

                if (sf.length() > 0) {
                    File s = new File(sf);

                    if (s.exists() && s.isFile()) {
                        return s;
                    }
                }

                return null;
            } else {
                return null;
            }
        }

        public void populateSnapshotsList() {
            // Get list model
            DefaultListModel listModel = (DefaultListModel) projectSnapshotsList.getModel();

            // Clear the list
            listModel.removeAllElements();

            // Add saved snapshots
            final Lookup.Provider project = heapWalker.getHeapDumpProject();
            File heapdumpFile = heapWalker.getHeapDumpFile();
            final File heapdumpDir = heapdumpFile != null ? heapdumpFile.getParentFile() : null;
            FileObject[] snapshotsOnDisk = ResultsManager.getDefault().listSavedHeapdumps(project, heapdumpDir);
            FileObject snapshotFile = (heapdumpFile != null) ? FileUtil.toFileObject(heapdumpFile) : null;

            for (int i = 0; i < snapshotsOnDisk.length; i++) {
                if (((snapshotFile == null) || !snapshotsOnDisk[i].equals(snapshotFile))) {
                    listModel.addElement(snapshotsOnDisk[i]);
                }
            }

            if (listModel.getSize() == 0) {
                listModel.addElement(Bundle.CompareSnapshotsHelper_NoComparableSnapshotsFoundMsg());
                fromFileRadio.setSelected(true);
                externalFileField.addHierarchyListener(new HierarchyListener() {
                    public void hierarchyChanged(HierarchyEvent e) {
                        if ((e.getChangeFlags() & HierarchyEvent.SHOWING_CHANGED) != 0 && externalFileField.isShowing()) {
                            externalFileField.removeHierarchyListener(this);
                            SwingUtilities.invokeLater(new Runnable() {
                                public void run() {
                                    externalFileField.requestFocusInWindow();
                                }
                            });
                        }
                    }
                });
            } else {
                projectSnapshotsList.setSelectedIndex(0);
                projectSnapshotsList.addHierarchyListener(new HierarchyListener() {
                    public void hierarchyChanged(HierarchyEvent e) {
                        if ((e.getChangeFlags() & HierarchyEvent.SHOWING_CHANGED) != 0 && externalFileField.isShowing()) {
                            projectSnapshotsList.removeHierarchyListener(this);
                            SwingUtilities.invokeLater(new Runnable() {
                                public void run() {
                                    projectSnapshotsList.requestFocusInWindow();
                                }
                            });
                        }
                    }
                });
            }
            
            SwingUtilities.invokeLater(new Runnable() {
                public void run() {
                    if (project != null) {
                        org.openide.awt.Mnemonics.setLocalizedText(fromProjectRadio, Bundle.CompareSnapshotsHelper_FromProjectRadioText());
                        fromProjectRadio.setToolTipText(null);
                    } else {
                        org.openide.awt.Mnemonics.setLocalizedText(fromProjectRadio, Bundle.CompareSnapshotsHelper_FromCurrentLocationRadioText());
                        fromProjectRadio.setToolTipText(heapdumpDir != null ?
                                heapdumpDir.getAbsolutePath() : null);
                    }
                }
            });
        }

        private void initComponents() {
            okButton = new JButton(Bundle.CompareSnapshotsHelper_OkButtonText());

            setLayout(new GridBagLayout());

            GridBagConstraints c;
            ButtonGroup group = new ButtonGroup();

            selectSnapshotLabel = new JLabel(Bundle.CompareSnapshotsHelper_SelectSnapshotString());
            c = new GridBagConstraints();
            c.gridx = 0;
            c.gridy = 0;
            c.gridwidth = GridBagConstraints.REMAINDER;
            c.anchor = GridBagConstraints.WEST;
            c.fill = GridBagConstraints.NONE;
            c.insets = new Insets(15, 10, 8, 10);
            add(selectSnapshotLabel, c);

            fromProjectRadio = new JRadioButton();
            org.openide.awt.Mnemonics.setLocalizedText(fromProjectRadio, Bundle.CompareSnapshotsHelper_FromProjectRadioText());
            group.add(fromProjectRadio);
            fromProjectRadio.getAccessibleContext().setAccessibleDescription(Bundle.CompareSnapshotsHelper_SelectSnapshotString() + Bundle.CompareSnapshotsHelper_FromProjectRadioText());
            fromProjectRadio.setSelected(true);
            c = new GridBagConstraints();
            c.gridx = 0;
            c.gridy = 1;
            c.gridwidth = GridBagConstraints.REMAINDER;
            c.anchor = GridBagConstraints.WEST;
            c.fill = GridBagConstraints.NONE;
            c.insets = new Insets(0, 15, 0, 10);
            add(fromProjectRadio, c);

            projectSnapshotsList = new JList(new DefaultListModel());
            projectSnapshotsList.getAccessibleContext().setAccessibleName(Bundle.CompareSnapshotsHelper_SnapshotsListAccessDescr());
            projectSnapshotsList.setVisibleRowCount(5);
            projectSnapshotsList.setSelectionMode(ListSelectionModel.SINGLE_SELECTION);

            JScrollPane projectSnapshotsListScroll = new JScrollPane(projectSnapshotsList,
                                                                     JScrollPane.VERTICAL_SCROLLBAR_AS_NEEDED,
                                                                     JScrollPane.HORIZONTAL_SCROLLBAR_NEVER);
            projectSnapshotsListScroll.setPreferredSize(new Dimension(1, projectSnapshotsListScroll.getPreferredSize().height));
            c = new GridBagConstraints();
            c.gridx = 0;
            c.gridy = 2;
            c.weighty = 1d;
            c.gridwidth = GridBagConstraints.REMAINDER;
            c.anchor = GridBagConstraints.NORTHWEST;
            c.fill = GridBagConstraints.BOTH;
            c.insets = new Insets(0, 15 + new JRadioButton("").getPreferredSize().width, 5, 10); // NOI18N
            add(projectSnapshotsListScroll, c);

            projectSnapshotsHintLabel = new JLabel(" "); // NOI18N
            projectSnapshotsHintLabel.setForeground(Color.darkGray);
            c = new GridBagConstraints();
            c.gridx = 0;
            c.gridy = 3;
            c.gridwidth = GridBagConstraints.REMAINDER;
            c.anchor = GridBagConstraints.WEST;
            c.fill = GridBagConstraints.NONE;
            c.insets = new Insets(0, 15 + new JRadioButton("").getPreferredSize().width, 5, 10); // NOI18N
            add(projectSnapshotsHintLabel, c);

            fromFileRadio = new JRadioButton(Bundle.CompareSnapshotsHelper_FromFileRadioText());
            org.openide.awt.Mnemonics.setLocalizedText(fromFileRadio, Bundle.CompareSnapshotsHelper_FromFileRadioText());
            group.add(fromFileRadio);
            fromProjectRadio.getAccessibleContext().setAccessibleDescription(Bundle.CompareSnapshotsHelper_SelectSnapshotString() + Bundle.CompareSnapshotsHelper_FromFileRadioText());
            c = new GridBagConstraints();
            c.gridx = 0;
            c.gridy = 4;
            c.gridwidth = GridBagConstraints.REMAINDER;
            c.anchor = GridBagConstraints.WEST;
            c.fill = GridBagConstraints.NONE;
            c.insets = new Insets(5, 15, 0, 10);
            add(fromFileRadio, c);

            externalFileField = new JTextField();
            externalFileField.setPreferredSize(new Dimension(250, externalFileField.getPreferredSize().height));
            externalFileField.setEnabled(false);
            c = new GridBagConstraints();
            c.gridx = 0;
            c.gridy = 5;
            c.weightx = 1d;
            c.gridwidth = 2;
            c.anchor = GridBagConstraints.WEST;
            c.fill = GridBagConstraints.HORIZONTAL;
            c.insets = new Insets(0, 15 + new JRadioButton("").getPreferredSize().width, 5, 5); // NOI18N
            add(externalFileField, c);

            externalFileButton = new JButton();
            org.openide.awt.Mnemonics.setLocalizedText(externalFileButton, Bundle.CompareSnapshotsHelper_BrowseButtonText());
            externalFileButton.getAccessibleContext().setAccessibleDescription(Bundle.CompareSnapshotsHelper_BrowseButtonAccessDescr());
            externalFileButton.setEnabled(false);
            c = new GridBagConstraints();
            c.gridx = 2;
            c.gridy = 5;
            c.anchor = GridBagConstraints.WEST;
            c.fill = GridBagConstraints.NONE;
            c.insets = new Insets(0, 5, 5, 10);
            add(externalFileButton, c);

            externalFileHintLabel = new JLabel(" "); // NOI18N
            externalFileHintLabel.setForeground(Color.darkGray);
            c = new GridBagConstraints();
            c.gridx = 0;
            c.gridy = 6;
            c.gridwidth = GridBagConstraints.REMAINDER;
            c.anchor = GridBagConstraints.WEST;
            c.fill = GridBagConstraints.NONE;
            c.insets = new Insets(0, 15 + new JRadioButton("").getPreferredSize().width, 5, 10); // NOI18N
            add(externalFileHintLabel, c);

            projectSnapshotsList.setCellRenderer(new DefaultListCellRenderer() {
                    public Component getListCellRendererComponent(JList list, Object value, int index, boolean isSelected,
                                                                  boolean cellHasFocus) {
                        JLabel c = (JLabel) super.getListCellRendererComponent(list, value, index, isSelected, cellHasFocus);

                        if (value instanceof FileObject) {
                            FileObject fo = (FileObject) value;
                            c.setIcon(memoryIcon);

                            String fileName = fo.getName();

                            Set<TopComponent> tcs = WindowManager.getDefault().getRegistry().getOpened();
                            for (TopComponent tc : tcs) {
                                Object o = tc.getClientProperty("HeapDumpFileName"); // NOI18N
                                if (o != null && FileUtil.toFile(fo).equals(new File(o.toString()))) {
                                    c.setFont(c.getFont().deriveFont(Font.BOLD));
                                    break;
                                }
                            }

                            if (fileName.startsWith("heapdump-")) { // NOI18N

                                String time = fileName.substring("heapdump-".length(), fileName.length()); // NOI18N

                                try {
                                    long timeStamp = Long.parseLong(time);
                                    c.setText(Bundle.CompareSnapshotsHelper_HeapSnapshotDisplayName(
                                                StringUtils.formatUserDate(new Date(timeStamp))));
                                } catch (NumberFormatException e) {
                                    // file name is probably customized
                                    c.setText(Bundle.CompareSnapshotsHelper_HeapSnapshotDisplayName(fileName));
                                }
                            } else {
                                c.setText(Bundle.CompareSnapshotsHelper_HeapSnapshotDisplayName(fileName));
                            }
                        }

                        return c;
                    }
                });

            projectSnapshotsList.addListSelectionListener(new ListSelectionListener() {
                    public void valueChanged(ListSelectionEvent e) {
                        updateOKButton();
                    }
                });

            projectSnapshotsList.addMouseListener(new MouseAdapter() {
                    public void mousePressed(MouseEvent e) {
                        if ((e.getButton() == MouseEvent.BUTTON1) && (e.getClickCount() == 2)
                                && (projectSnapshotsList.getSelectedValue() != null)) {
                            SwingUtilities.invokeLater(new Runnable() {
                                    public void run() {
                                        okButton.doClick();
                                    }
                                });
                        }
                    }
                });

            fromProjectRadio.addItemListener(new ItemListener() {
                    public void itemStateChanged(ItemEvent e) {
                        projectSnapshotsList.setEnabled(fromProjectRadio.isSelected());
                        projectSnapshotsHintLabel.setText(" "); // NOI18N
                        updateOKButton();
                    }
                });

            fromFileRadio.addItemListener(new ItemListener() {
                    public void itemStateChanged(ItemEvent e) {
                        externalFileField.setEnabled(fromFileRadio.isSelected());
                        externalFileButton.setEnabled(fromFileRadio.isSelected());

                        if (!fromFileRadio.isSelected()) {
                            externalFileHintLabel.setText(" "); // NOI18N
                        }

                        updateOKButton();
                    }
                });

            DocumentListener documentListener = new DocumentListener() {
                public void insertUpdate(DocumentEvent e) {
                    updateOKButton();
                }

                public void removeUpdate(DocumentEvent e) {
                    updateOKButton();
                }

                public void changedUpdate(DocumentEvent e) {
                    updateOKButton();
                }
            };

            externalFileField.getDocument().addDocumentListener(documentListener);

            externalFileButton.addActionListener(new ActionListener() {
                    public void actionPerformed(ActionEvent e) {
                        JFileChooser snapshotChooser = CompareSnapshotsHelper.getSnapshotFileChooser();
                        snapshotChooser.setCurrentDirectory(new File(externalFileField.getText()));

                        if (snapshotChooser.showOpenDialog(WindowManager.getDefault().getMainWindow()) == 0) {
                            File file = snapshotChooser.getSelectedFile();

                            if (file != null) {
                                externalFileField.setText(file.getAbsolutePath());
                            }
                        }
                    }
                });

            updateOKButton();
        }

        private void updateOKButton() {
            if (fromProjectRadio.isSelected()) {
                // Snapshot from project
                Object selectedItem = projectSnapshotsList.getSelectedValue();
                okButton.setEnabled((selectedItem != null) && !(selectedItem instanceof String));
            } else if (fromFileRadio.isSelected()) {
                // Snapshot from file
                String sf = externalFileField.getText();

                if (sf.length() > 0) {
                    // filename not empty string
                    File s = new File(sf);

                    if (s.exists() && ResultsManager.checkHprofFile(s)) {
                        // file exists
                        if (s.equals(heapWalker.getHeapDumpFile())) {
                            // comparing snapshot with itself
                            externalFileHintLabel.setText(Bundle.CompareSnapshotsHelper_ComparingSameSnapshotsMsg());
                            okButton.setEnabled(false);
                        } else {
                            // comparing different snapshots
                            externalFileHintLabel.setText(" "); // NOI18N
                            okButton.setEnabled(true);
                        }
                    } else {
<<<<<<< HEAD
                        // file doesn't exist or not a .hprof file
                        externalFileHintLabel.setText(INVALID_FILE_MSG);
=======
                        // file doesn't exist
                        externalFileHintLabel.setText(Bundle.CompareSnapshotsHelper_InvalidFileMsg());
>>>>>>> 6a3b75c0
                        okButton.setEnabled(false);
                    }
                } else {
                    // filename is empty string
                    externalFileHintLabel.setText(Bundle.CompareSnapshotsHelper_EnterFileMsg());
                    okButton.setEnabled(false);
                }
            } else {
                okButton.setEnabled(false);
            }
        }
    }

    //~ Static fields/initializers -----------------------------------------------------------------------------------------------

    private static final Icon memoryIcon = Icons.getIcon(ProfilerIcons.MEMORY);
    private static JFileChooser snapshotFileChooser;

    //~ Instance fields ----------------------------------------------------------------------------------------------------------

    private HeapFragmentWalker heapWalker;
    private SelectSecondSnapshotPanel secondSnapshotSelector;

    //~ Constructors -------------------------------------------------------------------------------------------------------------

    private CompareSnapshotsHelper(HeapFragmentWalker heapWalker) {
        this.heapWalker = heapWalker;
    }

    //~ Methods ------------------------------------------------------------------------------------------------------------------

    public static File selectSnapshot(HeapFragmentWalker heapWalker) {
        CompareSnapshotsHelper helper = new CompareSnapshotsHelper(heapWalker);
        SelectSecondSnapshotPanel panel = helper.getSecondSnapshotSelector();
        panel.populateSnapshotsList();

        DialogDescriptor desc = new DialogDescriptor(panel, Bundle.CompareSnapshotsHelper_SelectDialogCaption(), true,
                                                     new Object[] {
                                                         panel.getOKButton(), DialogDescriptor.CANCEL_OPTION
                                                     }, DialogDescriptor.OK_OPTION, 0, null, null);
        Object res = DialogDisplayer.getDefault().notify(desc);

        File ret = null;
        if (res.equals(panel.getOKButton()))
            ret = panel.getSnapshot();
        
        return ret;
    }

    private static JFileChooser getSnapshotFileChooser() {
        if (snapshotFileChooser == null) {
            snapshotFileChooser = new JFileChooser();
            snapshotFileChooser.setAcceptAllFileFilterUsed(false);
            snapshotFileChooser.setFileSelectionMode(JFileChooser.FILES_ONLY);
            snapshotFileChooser.setMultiSelectionEnabled(false);
            snapshotFileChooser.setDialogType(JFileChooser.OPEN_DIALOG);
            snapshotFileChooser.setDialogTitle(Bundle.CompareSnapshotsHelper_OpenChooserCaption());
            snapshotFileChooser.setFileFilter(new FileFilter() {
                    public boolean accept(File f) {
                        return f.isDirectory() || ResultsManager.checkHprofFile(f);
                    }

                    public String getDescription() {
                        return Bundle.CompareSnapshotsHelper_OpenChooserFilter();
                    }
                });
        }

        return snapshotFileChooser;
    }
    
    private SelectSecondSnapshotPanel getSecondSnapshotSelector() {
        if (secondSnapshotSelector == null) {
            secondSnapshotSelector = new SelectSecondSnapshotPanel();
        }

        return secondSnapshotSelector;
    }
}<|MERGE_RESOLUTION|>--- conflicted
+++ resolved
@@ -463,13 +463,8 @@
                             okButton.setEnabled(true);
                         }
                     } else {
-<<<<<<< HEAD
                         // file doesn't exist or not a .hprof file
-                        externalFileHintLabel.setText(INVALID_FILE_MSG);
-=======
-                        // file doesn't exist
                         externalFileHintLabel.setText(Bundle.CompareSnapshotsHelper_InvalidFileMsg());
->>>>>>> 6a3b75c0
                         okButton.setEnabled(false);
                     }
                 } else {
