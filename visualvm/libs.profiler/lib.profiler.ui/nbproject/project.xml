<?xml version="1.0" encoding="UTF-8"?>
<!--
DO NOT ALTER OR REMOVE COPYRIGHT NOTICES OR THIS HEADER.

Copyright 1997-2010 Oracle and/or its affiliates. All rights reserved.

Oracle and Java are registered trademarks of Oracle and/or its affiliates.
Other names may be trademarks of their respective owners.


The contents of this file are subject to the terms of either the GNU
General Public License Version 2 only ("GPL") or the Common
Development and Distribution License("CDDL") (collectively, the
"License"). You may not use this file except in compliance with the
License. You can obtain a copy of the License at
http://www.netbeans.org/cddl-gplv2.html
or nbbuild/licenses/CDDL-GPL-2-CP. See the License for the
specific language governing permissions and limitations under the
License.  When distributing the software, include this License Header
Notice in each file and include the License file at
nbbuild/licenses/CDDL-GPL-2-CP.  Oracle designates this
particular file as subject to the "Classpath" exception as provided
by Oracle in the GPL Version 2 section of the License file that
accompanied this code. If applicable, add the following below the
License Header, with the fields enclosed by brackets [] replaced by
your own identifying information:
"Portions Copyrighted [year] [name of copyright owner]"

Contributor(s):

The Original Software is NetBeans. The Initial Developer of the Original
Software is Sun Microsystems, Inc. Portions Copyright 1997-2006 Sun
Microsystems, Inc. All Rights Reserved.

If you wish your version of this file to be governed by only the CDDL
or only the GPL Version 2, indicate your decision by adding
"[Contributor] elects to include this software in this distribution
under the [CDDL or GPL Version 2] license." If you do not indicate a
single choice of license, a recipient has the option to distribute
your version of this file under either the CDDL, the GPL Version 2 or
to extend the choice of license to its licensees as provided above.
However, if you add GPL Version 2 code and therefore, elected the GPL
Version 2 license, then the option applies only if the new code is
made subject to such option by the copyright holder.
-->
<project xmlns="http://www.netbeans.org/ns/project/1">
    <type>org.netbeans.modules.apisupport.project</type>
    <configuration>
        <data xmlns="http://www.netbeans.org/ns/nb-module-project/3">
            <code-name-base>org.graalvm.visualvm.lib.ui</code-name-base>
            <suite-component/>
            <module-dependencies>
                <dependency>
                    <code-name-base>org.graalvm.visualvm.lib.charts</code-name-base>
                    <build-prerequisite/>
                    <compile-dependency/>
                    <run-dependency>
                        <release-version>1</release-version>
                        <specification-version>1.22</specification-version>
                    </run-dependency>
                </dependency>
                <dependency>
                    <code-name-base>org.graalvm.visualvm.lib.common</code-name-base>
                    <build-prerequisite/>
                    <compile-dependency/>
                    <run-dependency>
                        <release-version>1</release-version>
                        <specification-version>1.43</specification-version>
                    </run-dependency>
                </dependency>
                <dependency>
                    <code-name-base>org.graalvm.visualvm.lib.jfluid</code-name-base>
                    <build-prerequisite/>
                    <compile-dependency/>
                    <run-dependency>
                        <release-version>1</release-version>
                        <specification-version>1.111</specification-version>
                    </run-dependency>
                </dependency>
                <dependency>
                    <code-name-base>org.graalvm.visualvm.lib.profiler.api</code-name-base>
                    <build-prerequisite/>
                    <compile-dependency/>
                    <run-dependency>
                        <release-version>1</release-version>
                        <specification-version>1.52</specification-version>
                    </run-dependency>
                </dependency>
                <dependency>
                    <code-name-base>org.openide.util.lookup</code-name-base>
                    <build-prerequisite/>
                    <compile-dependency/>
                    <run-dependency>
                        <specification-version>8.9</specification-version>
                    </run-dependency>
                </dependency>
            </module-dependencies>
            <test-dependencies>
                <test-type>
                    <name>unit</name>
                    <test-dependency>
                        <code-name-base>org.netbeans.libs.junit4</code-name-base>
                        <compile-dependency/>
                    </test-dependency>
                </test-type>
            </test-dependencies>
            <friend-packages>
                <friend>oracle.jdevimpl.profiler.impl</friend>
                <friend>org.graalvm.visualvm.application.views</friend>
                <friend>org.graalvm.visualvm.core</friend>
                <friend>org.graalvm.visualvm.coredump</friend>
                <friend>org.graalvm.visualvm.heapviewer</friend>
                <friend>org.graalvm.visualvm.heapviewer.console</friend>
                <friend>org.graalvm.visualvm.heapviewer.truffle</friend>
                <friend>org.graalvm.visualvm.lib.profiler</friend>
                <friend>org.graalvm.visualvm.lib.profiler.attach</friend>
                <friend>org.graalvm.visualvm.lib.profiler.commandrunner</friend>
                <friend>org.graalvm.visualvm.lib.profiler.freeform</friend>
                <friend>org.graalvm.visualvm.lib.profiler.heapwalker</friend>
                <friend>org.graalvm.visualvm.lib.profiler.j2ee</friend>
                <friend>org.graalvm.visualvm.lib.profiler.j2se</friend>
                <friend>org.graalvm.visualvm.lib.profiler.nbimpl</friend>
                <friend>org.graalvm.visualvm.lib.profiler.options</friend>
                <friend>org.graalvm.visualvm.lib.profiler.ppoints</friend>
                <friend>org.graalvm.visualvm.lib.profiler.snaptracer</friend>
                <friend>org.graalvm.visualvm.lib.profiler.utilities</friend>
                <friend>org.graalvm.visualvm.modules.appui</friend>
                <friend>org.graalvm.visualvm.profiler</friend>
                <friend>org.graalvm.visualvm.profiling</friend>
                <friend>org.graalvm.visualvm.sampler</friend>
<<<<<<< HEAD
                <friend>org.graalvm.visualvm.sampler.truffle</friend>
=======
                <friend>org.graalvm.visualvm.threaddump</friend>
>>>>>>> 893eb4ee
                <friend>org.graalvm.visualvm.uisupport</friend>
                <package>org.graalvm.visualvm.lib.ui</package>
                <package>org.graalvm.visualvm.lib.ui.charts</package>
                <package>org.graalvm.visualvm.lib.ui.charts.xy</package>
                <package>org.graalvm.visualvm.lib.ui.components</package>
                <package>org.graalvm.visualvm.lib.ui.components.table</package>
                <package>org.graalvm.visualvm.lib.ui.components.tree</package>
                <package>org.graalvm.visualvm.lib.ui.components.treetable</package>
                <package>org.graalvm.visualvm.lib.ui.cpu</package>
                <package>org.graalvm.visualvm.lib.ui.cpu.statistics</package>
                <package>org.graalvm.visualvm.lib.ui.graphs</package>
                <package>org.graalvm.visualvm.lib.ui.jdbc</package>
                <package>org.graalvm.visualvm.lib.ui.locks</package>
                <package>org.graalvm.visualvm.lib.ui.memory</package>
                <package>org.graalvm.visualvm.lib.ui.monitor</package>
                <package>org.graalvm.visualvm.lib.ui.results</package>
                <package>org.graalvm.visualvm.lib.ui.swing</package>
                <package>org.graalvm.visualvm.lib.ui.swing.renderer</package>
                <package>org.graalvm.visualvm.lib.ui.threads</package>
            </friend-packages>
        </data>
    </configuration>
</project><|MERGE_RESOLUTION|>--- conflicted
+++ resolved
@@ -128,11 +128,8 @@
                 <friend>org.graalvm.visualvm.profiler</friend>
                 <friend>org.graalvm.visualvm.profiling</friend>
                 <friend>org.graalvm.visualvm.sampler</friend>
-<<<<<<< HEAD
                 <friend>org.graalvm.visualvm.sampler.truffle</friend>
-=======
                 <friend>org.graalvm.visualvm.threaddump</friend>
->>>>>>> 893eb4ee
                 <friend>org.graalvm.visualvm.uisupport</friend>
                 <package>org.graalvm.visualvm.lib.ui</package>
                 <package>org.graalvm.visualvm.lib.ui.charts</package>
