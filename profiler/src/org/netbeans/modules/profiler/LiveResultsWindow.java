/*
 * DO NOT ALTER OR REMOVE COPYRIGHT NOTICES OR THIS HEADER.
 *
 * Copyright 1997-2010 Oracle and/or its affiliates. All rights reserved.
 *
 * Oracle and Java are registered trademarks of Oracle and/or its affiliates.
 * Other names may be trademarks of their respective owners.
 *
 * The contents of this file are subject to the terms of either the GNU
 * General Public License Version 2 only ("GPL") or the Common
 * Development and Distribution License("CDDL") (collectively, the
 * "License"). You may not use this file except in compliance with the
 * License. You can obtain a copy of the License at
 * http://www.netbeans.org/cddl-gplv2.html
 * or nbbuild/licenses/CDDL-GPL-2-CP. See the License for the
 * specific language governing permissions and limitations under the
 * License.  When distributing the software, include this License Header
 * Notice in each file and include the License file at
 * nbbuild/licenses/CDDL-GPL-2-CP.  Oracle designates this
 * particular file as subject to the "Classpath" exception as provided
 * by Oracle in the GPL Version 2 section of the License file that
 * accompanied this code. If applicable, add the following below the
 * License Header, with the fields enclosed by brackets [] replaced by
 * your own identifying information:
 * "Portions Copyrighted [year] [name of copyright owner]"
 *
 * Contributor(s):
 * The Original Software is NetBeans. The Initial Developer of the Original
 * Software is Sun Microsystems, Inc. Portions Copyright 1997-2006 Sun
 * Microsystems, Inc. All Rights Reserved.
 *
 * If you wish your version of this file to be governed by only the CDDL
 * or only the GPL Version 2, indicate your decision by adding
 * "[Contributor] elects to include this software in this distribution
 * under the [CDDL or GPL Version 2] license." If you do not indicate a
 * single choice of license, a recipient has the option to distribute
 * your version of this file under either the CDDL, the GPL Version 2 or
 * to extend the choice of license to its licensees as provided above.
 * However, if you add GPL Version 2 code and therefore, elected the GPL
 * Version 2 license, then the option applies only if the new code is
 * made subject to such option by the copyright holder.
 */

package org.netbeans.modules.profiler;

import org.netbeans.api.project.Project;
import org.netbeans.lib.profiler.ProfilerClient;
import org.netbeans.lib.profiler.ProfilerEngineSettings;
import org.netbeans.lib.profiler.ProfilerLogger;
import org.netbeans.lib.profiler.TargetAppRunner;
import org.netbeans.lib.profiler.client.ClientUtils;
import org.netbeans.lib.profiler.common.Profiler;
import org.netbeans.lib.profiler.common.ProfilingSettings;
import org.netbeans.lib.profiler.common.event.ProfilingStateEvent;
import org.netbeans.lib.profiler.common.event.ProfilingStateListener;
import org.netbeans.lib.profiler.global.CommonConstants;
import org.netbeans.lib.profiler.results.RuntimeCCTNode;
import org.netbeans.lib.profiler.results.cpu.CPUCCTProvider;
import org.netbeans.lib.profiler.results.cpu.CPUResultsSnapshot;
import org.netbeans.lib.profiler.results.memory.MemoryCCTProvider;
import org.netbeans.lib.profiler.ui.LiveResultsPanel;
import org.netbeans.lib.profiler.ui.UIUtils;
import org.netbeans.lib.profiler.ui.cpu.CPUResUserActionsHandler;
import org.netbeans.lib.profiler.ui.cpu.CodeRegionLivePanel;
import org.netbeans.lib.profiler.ui.cpu.FlatProfilePanel;
import org.netbeans.lib.profiler.ui.cpu.LiveFlatProfilePanel;
import org.netbeans.lib.profiler.ui.memory.LiveAllocResultsPanel;
import org.netbeans.lib.profiler.ui.memory.LiveLivenessResultsPanel;
import org.netbeans.lib.profiler.ui.memory.MemoryResUserActionsHandler;
import org.netbeans.modules.profiler.actions.ResetResultsAction;
import org.netbeans.modules.profiler.actions.TakeSnapshotAction;
<<<<<<< HEAD
import org.netbeans.modules.profiler.ui.stp.ProfilingSettingsManager;
=======
import org.netbeans.modules.profiler.ui.stats.drilldown.DrillDown;
import org.netbeans.modules.profiler.stp.ProfilingSettingsManager;
>>>>>>> fa9d54d6
import org.netbeans.modules.profiler.utils.IDEUtils;
import org.openide.util.HelpCtx;
import org.openide.util.ImageUtilities;
import org.openide.util.Lookup;
import org.openide.util.NbBundle;
import org.openide.util.actions.Presenter;
import org.openide.util.actions.SystemAction;
import org.openide.windows.TopComponent;
import org.openide.windows.TopComponentGroup;
import org.openide.windows.WindowManager;
import java.awt.BorderLayout;
import java.awt.Component;
import java.awt.Dimension;
import java.awt.FlowLayout;
import java.awt.Image;
import java.awt.KeyboardFocusManager;
import java.awt.event.ActionEvent;
import java.awt.event.ActionListener;
import java.awt.image.BufferedImage;
import java.text.MessageFormat;
import java.util.ArrayList;
import java.util.Collections;
import java.util.List;
import java.util.concurrent.atomic.AtomicBoolean;
import java.util.logging.Level;
import java.util.logging.Logger;
import javax.swing.AbstractAction;
import javax.swing.Action;
import javax.swing.BorderFactory;
import javax.swing.JButton;
import javax.swing.JLabel;
import javax.swing.JPanel;
import javax.swing.JTabbedPane;
import javax.swing.JToggleButton;
import javax.swing.JToolBar;
import javax.swing.SwingUtilities;
import javax.swing.border.EmptyBorder;
import javax.swing.event.ChangeEvent;
import javax.swing.event.ChangeListener;
import org.netbeans.lib.profiler.results.ExportDataDumper;
import org.netbeans.lib.profiler.results.memory.ClassHistoryDataManager;
import org.netbeans.lib.profiler.results.memory.PresoObjAllocCCTNode;
import org.netbeans.lib.profiler.ui.graphs.AllocationsHistoryGraphPanel;
import org.netbeans.lib.profiler.ui.graphs.LivenessHistoryGraphPanel;
import org.netbeans.lib.profiler.ui.memory.ClassHistoryActionsHandler;
import org.netbeans.lib.profiler.ui.memory.ClassHistoryModels;
import org.netbeans.lib.profiler.utils.VMUtils;
import org.netbeans.modules.profiler.ui.ProfilerDialogs;
<<<<<<< HEAD
=======
import org.netbeans.modules.profiler.ui.stats.drilldown.DrillDownFactory;
import org.netbeans.modules.profiler.utilities.ProfilerUtils;
>>>>>>> fa9d54d6


/**
 * An IDE TopComponent to display live profiling results.
 *
 * @author Tomas Hurka
 * @author Ian Formanek
 */
public final class LiveResultsWindow extends TopComponent
                                     implements ResultsListener,
                                                ProfilingStateListener,
                                                SaveViewAction.ViewProvider,
                                                ExportAction.ExportProvider {

    //~ Inner Classes ------------------------------------------------------------------------------------------------------------

    public static final class EmptyLiveResultsPanel extends JPanel implements LiveResultsPanel {
        //~ Methods --------------------------------------------------------------------------------------------------------------

        public int getSortingColumn() {
            return -1;
        }

        public boolean getSortingOrder() {
            return true;
        }

        public BufferedImage getViewImage(boolean b) {
            throw new UnsupportedOperationException();
        }

        public String getViewName() {
            return "Empty live results"; // NOI18N
        }

        public boolean fitsVisibleArea() {
            return false;
        }

        public void handleRemove() {
        }

        public void handleShutdown() {
        }

        public boolean hasView() {
            return false;
        }

        public void reset() {
        }

        public boolean supports(int instrumentationType) {
            return true;
        }

        public void updateLiveResults() {
        }
    }

    public static interface Contributor {
        public static abstract class Adapter implements Contributor {
            @Override
            public void addToCpuResults(LiveFlatProfilePanel cpuPanel, JToolBar toolbar, ProfilerClient client, Project project) {}

            @Override
            public void addToMemoryResults(LiveFlatProfilePanel memoryPanel, JToolBar toolbar, ProfilerClient client, Project project) {}

            @Override
            public void hide() {}

            @Override
            public void show() {}

            @Override
            public void refresh() {}

            @Override
            public void reset() {}
        }
        void addToCpuResults(LiveFlatProfilePanel cpuPanel, JToolBar toolbar, ProfilerClient client, Project project);
        void addToMemoryResults(LiveFlatProfilePanel memoryPanel, JToolBar toolbar, ProfilerClient client, Project project);
        void show();
        void hide();
        void refresh();
        void reset();
    }
    
    @org.openide.util.lookup.ServiceProviders({@org.openide.util.lookup.ServiceProvider(service=org.netbeans.lib.profiler.results.cpu.CPUCCTProvider.Listener.class), @org.openide.util.lookup.ServiceProvider(service=org.netbeans.lib.profiler.results.memory.MemoryCCTProvider.Listener.class)})
    public static final class ResultsMonitor implements CPUCCTProvider.Listener, MemoryCCTProvider.Listener {
        //~ Methods --------------------------------------------------------------------------------------------------------------

        public void cctEstablished(RuntimeCCTNode runtimeCCTNode, boolean empty) {
            if (!empty) {
                getDefault().resultsAvailable = true;
                ProfilerUtils.runInEventDispatchThread(new Runnable() {
                        public void run() {
                            getDefault().updateResultsDisplay();
                        }
                    });
            } else {
                resultsDumpForced.set(false); // fix for issue #114638
            }
        }

        public void cctReset() {
            getDefault().resultsAvailable = false;
        }
    }

//    public static class ActivateDrillDownAction extends AbstractAction {
//        //~ Methods --------------------------------------------------------------------------------------------------------------
//
//        public void actionPerformed(ActionEvent e) {
//            //      System.out.println("ActivateDrillDownAction Invoked");
//            if (TopComponent.getRegistry().getActivated() == LiveResultsWindow.getDefault()) {
//                // LiveResultsWindow is active
//                TopComponent drillDown = DrillDownWindow.getDefault();
//
//                //        System.out.println(" Drill window: "+drillDown.isOpened());
//                if (drillDown.isOpened()) {
//                    // DrillDown is visible
//                    drillDown.requestActive();
//                }
//            }
//        }
//    }

    private final class CPUActionsHandler extends CPUResUserActionsHandler.Adapter {
        //~ Methods --------------------------------------------------------------------------------------------------------------

        public void addMethodToRoots(final String className, final String methodName, final String methodSig) {
            Project project = ((NetBeansProfiler) Profiler.getDefault()).getProfiledProject();

            ProfilingSettings[] projectSettings = ProfilingSettingsManager.getDefault().getProfilingSettings(project)
                                                                          .getProfilingSettings();
            List<ProfilingSettings> cpuSettings = new ArrayList<ProfilingSettings>();

            for (ProfilingSettings settings : projectSettings) {
                if (org.netbeans.modules.profiler.stp.Utils.isCPUSettings(settings.getProfilingType())) {
                    cpuSettings.add(settings);
                }
            }

            ProfilingSettings lastProfilingSettings = null;
            String lastProfilingSettingsName = Profiler.getDefault().getLastProfilingSettings().getSettingsName();

            // Resolve current settings
            for (ProfilingSettings settings : cpuSettings) {
                if (settings.getSettingsName().equals(lastProfilingSettingsName)) {
                    lastProfilingSettings = settings;

                    break;
                }
            }

            ProfilingSettings settingsToModify = IDEUtils.selectSettings(project, ProfilingSettings.PROFILE_CPU_PART,
                                                                         cpuSettings.toArray(new ProfilingSettings[cpuSettings
                                                                                                                                                                                                                                                   .size()]),
                                                                         lastProfilingSettings);

            if (settingsToModify == null) {
                return; // cancelled by the user
            }

            settingsToModify.addRootMethod(className, methodName, methodSig);

            if (cpuSettings.contains(settingsToModify)) {
                ProfilingSettingsManager.getDefault().storeProfilingSettings(projectSettings, settingsToModify, project);
            } else {
                ProfilingSettings[] newProjectSettings = new ProfilingSettings[projectSettings.length + 1];
                System.arraycopy(projectSettings, 0, newProjectSettings, 0, projectSettings.length);
                newProjectSettings[projectSettings.length] = settingsToModify;
                ProfilingSettingsManager.getDefault().storeProfilingSettings(newProjectSettings, settingsToModify, project);
            }
        }

        public void showReverseCallGraph(final CPUResultsSnapshot snapshot, final int threadId, final int methodId, int view,
                                         int sortingColumn, boolean sortingOrder) {
            throw new IllegalStateException(ERROR_DISPLAYING_CALL_GRAPH_MSG);
        }

        public void showSourceForMethod(final String className, final String methodName, final String methodSig) {
            Profiler.getDefault().openJavaSource(className, methodName, methodSig);
        }

        public void viewChanged(int viewType) {
            if (currentDisplay != null) {
                ((FlatProfilePanel) currentDisplay).prepareResults();
            }
        }
    }

    private static final class MemoryActionsHandler implements MemoryResUserActionsHandler {
        //~ Methods --------------------------------------------------------------------------------------------------------------

        public void showSourceForMethod(final String className, final String methodName, final String methodSig) {
            // Check if primitive type/array
            if ((methodName == null && methodSig == null) && (VMUtils.isVMPrimitiveType(className) ||
                 VMUtils.isPrimitiveType(className))) Profiler.getDefault().displayWarning(CANNOT_SHOW_PRIMITIVE_SRC_MSG);
            // Check if allocated by reflection
            else if (PresoObjAllocCCTNode.VM_ALLOC_CLASS.equals(className) && PresoObjAllocCCTNode.VM_ALLOC_METHOD.equals(methodName))
                     Profiler.getDefault().displayWarning(CANNOT_SHOW_REFLECTION_SRC_MSG);
            // Display source
            else NetBeansProfiler.getDefaultNB().openJavaSource(className, methodName, methodSig);
        }

        public void showStacksForClass(final int selectedClassId, final int sortingColumn, final boolean sortingOrder) {
            ProfilerUtils.runInProfilerRequestProcessor(new Runnable() {
                    public void run() {
                        final LoadedSnapshot ls = ResultsManager.getDefault().takeSnapshot();

                        if (ls != null) {
                            ProfilerUtils.runInEventDispatchThread(new Runnable() {
                                    public void run() {
                                        SnapshotResultsWindow srw = SnapshotResultsWindow.get(ls, sortingColumn, sortingOrder);

                                        if (srw != null) {
                                            srw.displayStacksForClass(selectedClassId, sortingColumn, sortingOrder);
                                        }
                                    }
                                });
                        }
                    }
                });
        }
    }

    private final class HistoryActionsHandler implements ClassHistoryActionsHandler {
        public void showClassHistory(int classID, final String className) {

            int currentlyTrackedClass = classHistoryManager.getTrackedClassID();
            String currentlyTrackedClassName = classHistoryManager.getTrackedClassName();
            if (currentlyTrackedClass != -1) {
                if (classID == currentlyTrackedClass) {
                    ProfilerDialogs.DNSAConfirmationChecked dnsa =
                            new ProfilerDialogs.DNSAConfirmationChecked(
                                        "History.historylogging.reset", //NOI18N
                                        MessageFormat.format(LOGGING_RESET_MSG,
                                        new Object[] { currentlyTrackedClassName }),
                                        LOGGING_CONFIRMATION_CAPTION,
                                        ProfilerDialogs.DNSAConfirmationChecked.
                                        YES_NO_OPTION);

                    if (!ProfilerDialogs.notify(dnsa).equals(
                            ProfilerDialogs.DNSAConfirmationChecked.YES_OPTION)) {
                        return;
                    }
                } else {
                    ProfilerDialogs.DNSAConfirmationChecked dnsa =
                            new ProfilerDialogs.DNSAConfirmationChecked(
                                        "History.historylogging.stop", //NOI18N
                                        MessageFormat.format(LOGGING_STOP_MSG,
                                        new Object[] { currentlyTrackedClassName }),
                                        LOGGING_CONFIRMATION_CAPTION,
                                        ProfilerDialogs.DNSAConfirmationChecked.
                                        YES_NO_OPTION);

                    if (!ProfilerDialogs.notify(dnsa).equals(
                            ProfilerDialogs.DNSAConfirmationChecked.YES_OPTION)) {
                        return;
                    }
                }
            }

            // Reset current history
            classHistoryManager.setupClass(classID, className);
            
            // Let the graphs update before showing the tab
            SwingUtilities.invokeLater(new Runnable() {
                public void run() {
                    chartActions.clear();
                    Action[] actions = null;

                    if (runner.getProfilerClient().getCurrentInstrType() ==
                        ProfilerEngineSettings.INSTR_OBJECT_ALLOCATIONS) {
                        if (allocationsHistoryPanel == null)
                            allocationsHistoryPanel = AllocationsHistoryGraphPanel.
                                                        createPanel(classHistoryModels);
                        historyPanel.removeAll();
                        historyPanel.add(allocationsHistoryPanel, BorderLayout.CENTER);
                        actions = allocationsHistoryPanel.getActions();
                    } else if (runner.getProfilerClient().getCurrentInstrType() ==
                               ProfilerEngineSettings.INSTR_OBJECT_LIVENESS) {
                        if (livenessHistoryPanel == null)
                                livenessHistoryPanel = LivenessHistoryGraphPanel.
                                                            createPanel(classHistoryModels);
                        historyPanel.removeAll();
                        historyPanel.add(livenessHistoryPanel, BorderLayout.CENTER);
                        actions = livenessHistoryPanel.getActions();
                    }

                    if (actions != null)
                        for (Action action : actions)
                            chartActions.add(new JButton(action));

                    Collections.reverse(chartActions);

                    tabs.setEnabledAt(1, true);
                    tabs.setTitleAt(1, NbBundle.getMessage(LiveResultsWindow.class,
                                                           "LiveResultsWindow_ClassHistoryTabName", //NOI18N
                                                            new Object[] { className }));
                    tabs.setSelectedIndex(1);
                }
            });
        }
    }

    //~ Static fields/initializers -----------------------------------------------------------------------------------------------

    private static final Logger LOGGER = Logger.getLogger("org.netbeans.modules.profiler.LiveResultsWindow"); // NOI18N
                                                                                                              // -----
                                                                                                              // I18N String constants
    private static final String UPDATE_RESULTS_AUTOMATICALLY_TOOLTIP = NbBundle.getMessage(LiveResultsWindow.class,
                                                                                           "LiveResultsWindow_UpdateResultsAutomaticallyTooltip"); // NOI18N
    private static final String UPDATE_RESULTS_NOW_TOOLTIP = NbBundle.getMessage(LiveResultsWindow.class,
                                                                                 "LiveResultsWindow_UpdateResultsNowTooltip"); // NOI18N
    private static final String RUN_GC_TOOLTIP = NbBundle.getMessage(LiveResultsWindow.class, "LiveResultsWindow_RunGCTooltip"); // NOI18N
    private static final String NO_PROFILING_RESULTS_LABEL_TEXT = NbBundle.getMessage(LiveResultsWindow.class,
                                                                                      "LiveResultsWindow_NoProfilingResultsLabelText"); // NOI18N
    private static final String ERROR_DISPLAYING_STACK_TRACES_MSG = NbBundle.getMessage(LiveResultsWindow.class,
                                                                                        "LiveResultsWindow_ErrorDisplayingStackTracesMsg"); // NOI18N
    private static final String ERROR_DISPLAYING_CALL_GRAPH_MSG = NbBundle.getMessage(LiveResultsWindow.class,
                                                                                      "LiveResultsWindow_ErrorDisplayingCallGraphMsg"); // NOI18N
    private static final String ERROR_INSTRUMENTING_ROOT_METHOD_MSG = NbBundle.getMessage(LiveResultsWindow.class,
                                                                                          "LiveResultsWindow_ErrorInstrumentingRootMethodMsg"); // NOI18N
    private static final String LIVE_RESULTS_TAB_NAME = NbBundle.getMessage(LiveResultsWindow.class,
                                                                            "LiveResultsWindow_LiveResultsTabName"); // NOI18N
    private static final String HISTORY_TAB_NAME = NbBundle.getMessage(LiveResultsWindow.class, "LiveResultsWindow_HistoryTabName"); // NOI18N
    private static final String LIVE_RESULTS_ACCESS_DESCR = NbBundle.getMessage(LiveResultsWindow.class,
                                                                                "LiveResultsWindow_LiveResultsAccessDescr"); // NOI18N
    private static final String LOGGING_CONFIRMATION_CAPTION = NbBundle.getMessage(LiveResultsWindow.class,
                                                                                   "History_LoggingConfirmationCaption"); //NOI18N
    private static final String LOGGING_RESET_MSG = NbBundle.getMessage(LiveResultsWindow.class, "History_LoggingResetMsg"); //NOI18N
    private static final String LOGGING_STOP_MSG = NbBundle.getMessage(LiveResultsWindow.class, "History_LoggingStopMsg"); //NOI18N

    // -----
    private static final String HELP_CTX_KEY = "LiveResultsWindow.HelpCtx"; // NOI18N
    private static final HelpCtx HELP_CTX = new HelpCtx(HELP_CTX_KEY);
    private static LiveResultsWindow defaultLiveInstance;
    private static final TargetAppRunner runner = Profiler.getDefault().getTargetAppRunner();
    private static final Image liveWindowIcon = ImageUtilities.loadImage("org/netbeans/modules/profiler/resources/liveResultsWindow.png"); // NOI18N
    private static final AtomicBoolean resultsDumpForced = new AtomicBoolean(false);

    //~ Instance fields ----------------------------------------------------------------------------------------------------------

    private CPUResUserActionsHandler cpuActionsHandler;
    private Component lastFocusOwner;
    private EmptyLiveResultsPanel noResultsPanel;
    private JButton runGCButton;
    private JButton updateNowButton;
    private JPanel currentDisplayComponent;
    private JPanel memoryTabPanel;
    private JTabbedPane tabs;
    private JToggleButton autoToggle;
    private JToolBar.Separator graphButtonsSeparator;

    private List<JButton> chartActions = new ArrayList();

    private JPanel historyPanel;
    private ClassHistoryDataManager classHistoryManager;
    private ClassHistoryModels classHistoryModels;
    private AllocationsHistoryGraphPanel allocationsHistoryPanel;
    private LivenessHistoryGraphPanel livenessHistoryPanel;

    /*  private JComponent valueFilterComponent;
       private JSlider valueSlider; */
    private JToolBar toolBar;
    private LiveResultsPanel currentDisplay;
    private MemoryResUserActionsHandler memoryActionsHandler;
    private HistoryActionsHandler historyActionsHandler;
    private boolean autoRefresh = true;
    private volatile boolean profilerRunning = false;
    private volatile boolean resultsAvailable = false;

    private static class Singleton {
        final private static LiveResultsWindow INSTANCE = new LiveResultsWindow();
    }
    
    //~ Constructors -------------------------------------------------------------------------------------------------------------

    public LiveResultsWindow() {
        ProfilerUtils.runInEventDispatchThreadAndWait(new Runnable() {
            public void run() {
                initUI();
            }
        });
    }
    
    private void initUI() {
        setName(NbBundle.getMessage(LiveResultsWindow.class, "LAB_ResultsWindowName")); // NOI18N
        setIcon(liveWindowIcon);
        getAccessibleContext().setAccessibleDescription(LIVE_RESULTS_ACCESS_DESCR);
        //        setBorder(new EmptyBorder(5, 5, 5, 5));
        setLayout(new BorderLayout());

        memoryActionsHandler = new MemoryActionsHandler();
        historyActionsHandler = new HistoryActionsHandler();
        cpuActionsHandler = new CPUActionsHandler();

        classHistoryManager = new ClassHistoryDataManager();
        classHistoryModels = new ClassHistoryModels(classHistoryManager);

        toolBar = createToolBar();

        add(toolBar, BorderLayout.NORTH);

        noResultsPanel = new EmptyLiveResultsPanel();
        noResultsPanel.setLayout(new BorderLayout());
        noResultsPanel.setBorder(BorderFactory.createEmptyBorder(12, 12, 12, 12));

        final JLabel noResultsLabel = new JLabel(NO_PROFILING_RESULTS_LABEL_TEXT);

        noResultsLabel.setFont(noResultsLabel.getFont().deriveFont(14));
        noResultsLabel.setIcon(ImageUtilities.loadImageIcon("org/netbeans/modules/profiler/ui/resources/monitoring.png", false)); //NOI18N
        noResultsLabel.setIconTextGap(10);
        noResultsLabel.setEnabled(false);
        noResultsPanel.add(noResultsLabel, BorderLayout.NORTH);

        currentDisplay = null;
        currentDisplayComponent = noResultsPanel;
        add(noResultsPanel, BorderLayout.CENTER);

        //*************
        memoryTabPanel = new JPanel(new java.awt.BorderLayout());

        tabs = new JTabbedPane();
        // Fix for Issue 115062 (CTRL-PageUp/PageDown should move between snapshot tabs)
        tabs.getActionMap().getParent().remove("navigatePageUp"); // NOI18N
        tabs.getActionMap().getParent().remove("navigatePageDown"); // NOI18N
                                                                    // TODO: implement PreviousViewAction/NextViewAction handling for Live Memory Results

        graphButtonsSeparator = new JToolBar.Separator();
        toolBar.add(graphButtonsSeparator);
        final int chartButtonsOffset = toolBar.getComponentCount();

        memoryTabPanel.add(tabs, BorderLayout.CENTER);
        tabs.setTabPlacement(JTabbedPane.BOTTOM);
        tabs.addChangeListener(new ChangeListener() {
            public void stateChanged(final ChangeEvent e) {
                if (currentDisplayComponent == memoryTabPanel) {
                    if (tabs.getSelectedComponent() == historyPanel) {
                        for (JButton b : chartActions)
                            toolBar.add(b, chartButtonsOffset);
                        graphButtonsSeparator.setVisible(true);
                    } else {
                        for (JButton b : chartActions)
                            toolBar.remove(b);
                        graphButtonsSeparator.setVisible(false);
                    }
                }
            }
        });

        historyPanel = new JPanel(new BorderLayout());

        hideContributors();
        //******************
        setFocusable(true);
        setRequestFocusEnabled(true);

        Profiler.getDefault().addProfilingStateListener(this);
        ResultsManager.getDefault().addResultsListener(this);
    }

    //~ Methods ------------------------------------------------------------------------------------------------------------------

    public static LiveResultsWindow getDefault() {
        if (!hasDefault()) {
            defaultLiveInstance = Singleton.INSTANCE;
        }

        return defaultLiveInstance;
    }

    public static void setPaused(boolean value) {
        //        paused = value;
    }

    public static void closeIfOpened() {
        if (hasDefault()) {
            ProfilerUtils.runInEventDispatchThread(new Runnable() {
                    public void run() {
                        if (defaultLiveInstance.isOpened()) {
                            defaultLiveInstance.close();
                        }
                    }
                });
        }
    }

    // checks if default instance exists to prevent unnecessary instantiation from getDefault()
    public static boolean hasDefault() {
        return defaultLiveInstance != null;
    }

    public void setAutoRefresh(final boolean value) {
        if (autoRefresh != value) {
            autoRefresh = value;
            autoToggle.setSelected(value);
        }
    }

    public boolean isAutoRefresh() {
        return autoRefresh;
    }

    public HelpCtx getHelpCtx() {
        return HELP_CTX;
    }

    // ------------------------------------------------------------------------------------------------------
    // TopComponent behavior
    public int getPersistenceType() {
        return TopComponent.PERSISTENCE_NEVER;
    }

    public int getSortingColumn() {
        if (currentDisplay == null) {
            return CommonConstants.SORTING_COLUMN_DEFAULT;
        } else {
            return currentDisplay.getSortingColumn();
        }
    }

    public boolean getSortingOrder() {
        if (currentDisplay == null) {
            return false;
        } else {
            return currentDisplay.getSortingOrder();
        }
    }

    public BufferedImage getViewImage(boolean onlyVisibleArea) {
        if ((currentDisplayComponent == memoryTabPanel) && (tabs.getSelectedComponent() == historyPanel)) {
            return UIUtils.createScreenshot(historyPanel);
        }

        if (currentDisplay == null) {
            return null;
        }

        return currentDisplay.getViewImage(onlyVisibleArea);
    }

    public String getViewName() {
        if ((currentDisplayComponent == memoryTabPanel) && (tabs.getSelectedComponent() == historyPanel)) {
            return "memory-history-" + classHistoryManager.getTrackedClassName(); // NOI18N
        }

        if (currentDisplay == null) {
            return null;
        }

        return currentDisplay.getViewName();
    }

    public void componentActivated() {
        super.componentActivated();

        if (lastFocusOwner != null) {
            lastFocusOwner.requestFocus();
        } else if (currentDisplayComponent != null) {
            currentDisplayComponent.requestFocus();
        }
    }

    public void componentDeactivated() {
        super.componentDeactivated();

        lastFocusOwner = KeyboardFocusManager.getCurrentKeyboardFocusManager().getFocusOwner();
    }

    public boolean fitsVisibleArea() {
        if ((currentDisplayComponent == memoryTabPanel) && (tabs.getSelectedComponent() == historyPanel)) {
            return true;
        }

        return (currentDisplay != null) && currentDisplay.fitsVisibleArea();
    }

    /** This method is called before the profiling session ends to enable
     * asynchronous live results update if auto refresh is on.
     */
    public void handleShutdown() {
        profilerRunning = false;

        if (isShowing()) {
            hideContributors();
            requestProfilingDataUpdate(false);
        }

        //    if (currentDisplay != null) {
        //      currentDisplay.handleShutdown();
        //      currentDisplay = null;
        //    }
        //    updateResultsDisplay(false);
        //    resetResultsDisplay();
    }

    public void handleStartup() {
        profilerRunning = true;
    }

    public void handleCleanupBeforeProfiling() {
        classHistoryManager.resetClass();
    }

    // --- Save Current View action support ------------------------------------
    public boolean hasView() {
        if ((currentDisplayComponent == memoryTabPanel) && (tabs.getSelectedComponent() == historyPanel)) {
            return true;
        }

        return !noResultsPanel.isShowing() && (currentDisplay != null) && currentDisplay.hasView();
    }

    public void ideClosing() {
        hideContributors();
    }

    public void instrumentationChanged(int oldInstrType, int currentInstrType) {
        requestProfilingDataUpdate(false);
    }

    public void profilingStateChanged(ProfilingStateEvent e) {
        updateActions(e.getNewState());

        switch (e.getNewState()) {
            case Profiler.PROFILING_INACTIVE:
                handleShutdown();

                break;
            case Profiler.PROFILING_RUNNING:
                handleStartup();

                break;
        }
    }

    /**
     * This method is called periodically every 2400 ms, from the ProfilerMonitor monitor thread, giving the
     * ResultsManager a chance to update live results.
     * Can be called explicitely to force update of the live results outside of the periodic cycle.
     * The results will only be updated (and associated event fired) if the LiveResultsWindow is displayed.
     */
    public boolean refreshLiveResults() {
        if (isAutoRefresh() && isShowing()) {
            requestProfilingDataUpdate(false);

            return true;
        } else {
            // -----------------------------------------------------------------------
            // Temporary workaround to refresh profiling points when LiveResultsWindow is not refreshing
            // TODO: move this code to a separate class performing the update if necessary
            if (NetBeansProfiler.getDefaultNB().processesProfilingPoints()) {
                callForceObtainedResultsDump(runner.getProfilerClient(), false);
            }

            // -----------------------------------------------------------------------
            return false;
        }
    }

    public void resultsAvailable() {
    }

    public void resultsReset() {
        reset();
    }

    public void threadsMonitoringChanged() {
        // ignore
    }

    public void exportData(int exportedFileType, ExportDataDumper eDD) {
        if (currentDisplayComponent == memoryTabPanel) {
            if (tabs.getSelectedComponent() instanceof LiveAllocResultsPanel) {
                ((LiveAllocResultsPanel) currentDisplay).exportData(exportedFileType, eDD, NbBundle.getMessage(LiveResultsWindow.class, "LAB_ResultsWindowName"));
            } else if (tabs.getSelectedComponent() instanceof LiveLivenessResultsPanel) {
                ((LiveLivenessResultsPanel) currentDisplay).exportData(exportedFileType, eDD, NbBundle.getMessage(LiveResultsWindow.class, "LAB_ResultsWindowName"));
            }
        } else if (currentDisplayComponent instanceof LiveFlatProfilePanel) {
            ((LiveFlatProfilePanel) currentDisplay).exportData(exportedFileType, eDD, NbBundle.getMessage(LiveResultsWindow.class, "LAB_ResultsWindowName"));
        }
    }

    public boolean hasLoadedSnapshot() {
        return false;
    }

    public boolean hasExportableView() {
        if ((currentDisplayComponent == memoryTabPanel) && (tabs.getSelectedComponent() == currentDisplay)) {
            return true;
        }

        return !noResultsPanel.isShowing() && (currentDisplay != null) && currentDisplay.hasView();
    }

    protected void componentClosed() {
        super.componentClosed();

        //    Profiler.getDefault().removeProfilingStateListener(this);
    }

    protected void componentHidden() {
        super.componentHidden();

        hideContributors();
    }

    //
    //  private ProfilerClientListener clientListener = new ProfilerClientListener() {
    //    public void instrumentationChanged(int oldInstrType, int newInstrType) {
    //      deconfigureForInstrType(oldInstrType);
    //      configureForInstrType(newInstrType);
    //    }
    //  };

    /**
     * Called when the topcomponent has been just open
     */
    protected void componentOpened() {
        super.componentOpened();

        //    Profiler.getDefault().addProfilingStateListener(this);
    }

    protected void componentShowing() {
        super.componentShowing();
        updateResultsDisplay();
    }

    /**
     * Subclasses are encouraged to override this method to provide preferred value
     * for unique TopComponent Id returned by getID. Returned value is used as starting
     * value for creating unique TopComponent ID.
     * Value should be preferably unique, but need not be.
     */
    protected String preferredID() {
        return this.getClass().getName();
    }

    /**
     * This should be called when the app is restarted or "Reset Collected Results" is invoked (because once this happened,
     * there are all sorts of data that's going to be deleted/changed, and an attempt to do something with old results displayed
     * here can cause big problems). It should also set the results panel invisible (or is it already happening?) etc.
     */
    void reset() {
        resultsAvailable = false;

        if (currentDisplay != null) {
            currentDisplay.reset();
            resetResultsDisplay();
        }

        resetContributors();
    }

    // -- Private implementation -------------------------------------------------------------------------------------------
    private static boolean callForceObtainedResultsDump(final ProfilerClient client) {
        return callForceObtainedResultsDump(client, true);
    }

    private static boolean callForceObtainedResultsDump(final ProfilerClient client, final boolean refreshDisplay) {
        if (refreshDisplay) {
            resultsDumpForced.set(true);
        }

        try {
            if (client.getCurrentInstrType() != ProfilerEngineSettings.INSTR_CODE_REGION) {
                client.forceObtainedResultsDump(true);
            }

            return true;
        } catch (ClientUtils.TargetAppOrVMTerminated targetAppOrVMTerminated) {
            return false;
        }
    }

    private boolean isProfiling() {
        return runner.getProfilerClient().getCurrentInstrType() != ProfilerEngineSettings.INSTR_NONE;
    }

    private static boolean checkIfResultsExist(final ProfilerClient client, final int currentInstrType) {
        switch (currentInstrType) {
            case ProfilerEngineSettings.INSTR_RECURSIVE_FULL:
            case ProfilerEngineSettings.INSTR_RECURSIVE_SAMPLED:

            //        return client.getCPUCallGraphBuilder().resultsExist(); // TODO
            case ProfilerEngineSettings.INSTR_OBJECT_ALLOCATIONS:
            case ProfilerEngineSettings.INSTR_OBJECT_LIVENESS:
                return getDefault().resultsAvailable;
            case CommonConstants.INSTR_CODE_REGION:

                try {
                    return client.cpuResultsExist();
                } catch (ClientUtils.TargetAppOrVMTerminated targetAppOrVMTerminated) {
                    return false;
                }
        }

        return false;
    }

    private JToolBar createToolBar() {
        JToolBar toolBar = new JToolBar() {
            public Component add(Component comp) {
                if (comp instanceof JButton) {
                    UIUtils.fixButtonUI((JButton) comp);
                }

                return super.add(comp);
            }
        };

        toolBar.setFloatable(false);
        toolBar.putClientProperty("JToolBar.isRollover", Boolean.TRUE); //NOI18N
        toolBar.setBorder(BorderFactory.createEmptyBorder(5, 0, 5, 0));

        autoToggle = new JToggleButton(ImageUtilities.loadImageIcon("org/netbeans/modules/profiler/resources/autoRefresh.png", false)); //NOI18N
        autoToggle.setSelected(true);
        autoToggle.addActionListener(new ActionListener() {
                public void actionPerformed(final ActionEvent e) {
                    autoRefresh = autoToggle.isSelected();
                }
            });
        autoToggle.setToolTipText(UPDATE_RESULTS_AUTOMATICALLY_TOOLTIP);
        autoToggle.getAccessibleContext().setAccessibleName(UPDATE_RESULTS_AUTOMATICALLY_TOOLTIP);

        updateNowButton = new JButton(ImageUtilities.loadImageIcon("org/netbeans/modules/profiler/resources/updateNow.png", false)); //NOI18N
        updateNowButton.addActionListener(new ActionListener() {
                public void actionPerformed(final ActionEvent e) {
                    requestProfilingDataUpdate(true);
                }
            });
        updateNowButton.setToolTipText(UPDATE_RESULTS_NOW_TOOLTIP);
        updateNowButton.getAccessibleContext().setAccessibleName(UPDATE_RESULTS_NOW_TOOLTIP);

        runGCButton = new JButton(ImageUtilities.loadImageIcon("org/netbeans/modules/profiler/actions/resources/runGC.png", false)); //NOI18N
        runGCButton.addActionListener(new ActionListener() {
                public void actionPerformed(final ActionEvent e) {
                    try {
                        runner.runGC();
                    } catch (ClientUtils.TargetAppOrVMTerminated ex) {
                        Profiler.getDefault().displayError(ex.getMessage());
                        ProfilerLogger.log(ex);
                    }

                    requestProfilingDataUpdate(true);
                }
            });
        runGCButton.setToolTipText(RUN_GC_TOOLTIP);
        runGCButton.getAccessibleContext().setAccessibleName(RUN_GC_TOOLTIP);

        // todo: add profiler listener to enable/disable buttons
        toolBar.add(autoToggle);
        toolBar.add(updateNowButton);
        toolBar.add(runGCButton);
        toolBar.add(new ResetResultsAction());
        toolBar.addSeparator();
        toolBar.add(((Presenter.Toolbar) SystemAction.get(TakeSnapshotAction.class)).getToolbarPresenter());
        toolBar.addSeparator();
        toolBar.add(new ExportAction(this, null));
        toolBar.add(new SaveViewAction(this));

        return toolBar;
    }

<<<<<<< HEAD
=======
    private void hideDrillDown() {
        ProfilerUtils.runInEventDispatchThread(new Runnable() {
                public void run() {
                    TopComponentGroup group = WindowManager.getDefault().findTopComponentGroup("LiveResultsGroup"); //NOI18N

                    if (group != null) {
                        group.close();
                    }
                    drillDownGroupOpened = false;
                    DrillDownWindow.getDefault().getPresenter().setEnabled(false);
                }
            });
    }

>>>>>>> fa9d54d6
    private LiveResultsPanel preparePanelForInstrType(int instrumentationType) {
        LiveResultsPanel aPanel = null;

        switch (instrumentationType) {
            case ProfilerEngineSettings.INSTR_OBJECT_ALLOCATIONS: {
                LiveAllocResultsPanel allocPanel = new LiveAllocResultsPanel(runner,
                                                    memoryActionsHandler,
                                                    historyActionsHandler,
                                                    classHistoryManager);
                currentDisplayComponent = memoryTabPanel;
                currentDisplayComponent.setBorder(new EmptyBorder(5, 0, 0, 0));

                if (tabs.getComponentCount() > 0) {
                    tabs.removeAll();
                }

                tabs.addTab(LIVE_RESULTS_TAB_NAME, allocPanel);
                tabs.addTab(HISTORY_TAB_NAME, historyPanel);
                tabs.setEnabledAt(1, false);
                aPanel = allocPanel;

                break;
            }
            case ProfilerEngineSettings.INSTR_OBJECT_LIVENESS: {
                LiveLivenessResultsPanel livenessPanel = new LiveLivenessResultsPanel(runner,
                                                    memoryActionsHandler,
                                                    historyActionsHandler,
                                                    classHistoryManager);
                currentDisplayComponent = memoryTabPanel;
                currentDisplayComponent.setBorder(new EmptyBorder(5, 0, 0, 0));

                if (tabs.getComponentCount() > 0) {
                    tabs.removeAll();
                }

                tabs.addTab(LIVE_RESULTS_TAB_NAME, livenessPanel);
                tabs.addTab(HISTORY_TAB_NAME, historyPanel);
                tabs.setEnabledAt(1, false);
                aPanel = livenessPanel;

                break;
            }
            case ProfilerEngineSettings.INSTR_RECURSIVE_FULL:
            case ProfilerEngineSettings.INSTR_RECURSIVE_SAMPLED: {
                Project project = NetBeansProfiler.getDefaultNB().getProfiledProject();

                final LiveFlatProfilePanel cpuPanel = new LiveFlatProfilePanel(runner, cpuActionsHandler);

                for(Contributor c : Lookup.getDefault().lookupAll(Contributor.class)) {
                    c.addToCpuResults(cpuPanel, toolBar, runner.getProfilerClient(), project);
                }

                currentDisplayComponent = cpuPanel;

                currentDisplayComponent.setBorder(new EmptyBorder(5, 5, 5, 5));
                aPanel = cpuPanel;

                break;
            }
            case ProfilerEngineSettings.INSTR_CODE_REGION: {
                CodeRegionLivePanel regionPanel = new CodeRegionLivePanel(runner.getProfilerClient());
                currentDisplayComponent = regionPanel;
                currentDisplayComponent.setBorder(new EmptyBorder(5, 5, 5, 5));
                aPanel = regionPanel;

                break;
            }
            case ProfilerEngineSettings.INSTR_NONE:
                throw new IllegalStateException(); // this cannot happen
                                                   //        break;
        }

        return aPanel;
    }

    private void requestProfilingDataUpdate(final boolean force) {
        ProfilerUtils.runInEventDispatchThread(new Runnable() {
                public void run() {
                    if (!isAutoRefresh() && !force) {
                        return;
                    }

                    if (!isProfiling() || !isOpened()) {
                        return;
                    }

                    ProfilerUtils.runInProfilerRequestProcessor(new Runnable() {
                            public void run() {
                                // send a command to server to generate the newest live data
                                callForceObtainedResultsDump(runner.getProfilerClient());
                            }
                        });
                }
            });
    }

    private void resetResultsDisplay() {
        if ((currentDisplayComponent != null) && (currentDisplayComponent != noResultsPanel)) {
            remove(currentDisplayComponent);
            currentDisplay = null;
            currentDisplayComponent = noResultsPanel;
            add(noResultsPanel, BorderLayout.CENTER);
            for (JButton b : chartActions) toolBar.remove(b);
            graphButtonsSeparator.setVisible(false);
            revalidate();
            repaint();
            hideContributors();
        }
    }

<<<<<<< HEAD
=======
    private void showDrillDown() {
        ProfilerUtils.runInEventDispatchThread(new Runnable() {
                public void run() {
                    TopComponentGroup group = WindowManager.getDefault().findTopComponentGroup("LiveResultsGroup"); //NOI18N

                    if (group != null) {
                        group.open();
                        drillDownGroupOpened = true;
                        DrillDownWindow.getDefault().getPresenter().setEnabled(true);

                        //          if (DrillDownWindow.getDefault().needsDocking()) DrillDownWindow.getDefault().open(); // Do not open DrillDown by default, only on demand by DrillDownWindow.getDefault().getPresenter()
                    } else {
                        LOGGER.severe("LiveResultsGroup not existing!"); // NOI18N
                    }
                }
            });
    }

>>>>>>> fa9d54d6
    private void updateActions(int newState) {
        runGCButton.setEnabled(newState == Profiler.PROFILING_RUNNING);
        updateNowButton.setEnabled(newState == Profiler.PROFILING_RUNNING);
    }

    private void refresh() {        
        if (LOGGER.isLoggable(Level.FINE) && (currentDisplayComponent != null)) {
            LOGGER.fine("refreshing contributors for drilldown: " + currentDisplayComponent.getClass().getName()); // NOI18N
        }
        
        refreshContributors();

        if (profilerRunning && currentDisplayComponent instanceof LiveFlatProfilePanel) {
            LOGGER.fine("Showing contributors"); // NOI18N

            if (isVisible()) {
                showContributors();
            }
        } else {
            LOGGER.fine("Hiding contributors"); // NOI18N

            hideContributors();
        }
    }

    private void updateResultsDisplay() {
        if (!isOpened()) {
            return; // do nothing if i'm closed
        }

        if (!resultsDumpForced.getAndSet(false) && !isAutoRefresh()) {
            return; // process only forced results if autorefresh is off
        }

        if (!resultsAvailable) {
            currentDisplay = null;
            currentDisplayComponent = noResultsPanel;

            return;
        }

        int instrType = runner.getProfilerClient().getCurrentInstrType();

        if (instrType != CommonConstants.INSTR_NONE) {

            // does the current display support the instrumentation in use?
            boolean instrSupported = (currentDisplayComponent != null)
                                     && ((currentDisplay != null)
                                         ? currentDisplay.supports(instrType) : false);

            if (!instrSupported) {
                if (currentDisplayComponent != null) {
                    remove(currentDisplayComponent);
                }

                if (currentDisplay != null) {
                    currentDisplay.handleRemove();
                }

                currentDisplay = preparePanelForInstrType(instrType);
                add(currentDisplayComponent, BorderLayout.CENTER);
                revalidate();
                repaint();
                ProfilerUtils.runInEventDispatchThread(new Runnable() {
                    public void run() {
                        currentDisplayComponent.requestFocusInWindow(); // must be invoked lazily to override default focus behavior
                    }
                });
            }

            if (currentDisplay != null) {
                currentDisplay.updateLiveResults();
            }

        }

        refresh();
    }
    
    private void hideContributors() {
        for(Contributor c : Lookup.getDefault().lookupAll(Contributor.class)) {
            c.hide();
        }
    }
    
    private void showContributors() {
        for(Contributor c : Lookup.getDefault().lookupAll(Contributor.class)) {
            c.show();
        }
    }
    
    private void refreshContributors() {
        for(Contributor c : Lookup.getDefault().lookupAll(Contributor.class)) {
            c.refresh();
        }
    }
    
    private void resetContributors() {
        for(Contributor c : Lookup.getDefault().lookupAll(Contributor.class)) {
            c.reset();
        }
    }
}<|MERGE_RESOLUTION|>--- conflicted
+++ resolved
@@ -69,12 +69,7 @@
 import org.netbeans.lib.profiler.ui.memory.MemoryResUserActionsHandler;
 import org.netbeans.modules.profiler.actions.ResetResultsAction;
 import org.netbeans.modules.profiler.actions.TakeSnapshotAction;
-<<<<<<< HEAD
-import org.netbeans.modules.profiler.ui.stp.ProfilingSettingsManager;
-=======
-import org.netbeans.modules.profiler.ui.stats.drilldown.DrillDown;
 import org.netbeans.modules.profiler.stp.ProfilingSettingsManager;
->>>>>>> fa9d54d6
 import org.netbeans.modules.profiler.utils.IDEUtils;
 import org.openide.util.HelpCtx;
 import org.openide.util.ImageUtilities;
@@ -123,11 +118,7 @@
 import org.netbeans.lib.profiler.ui.memory.ClassHistoryModels;
 import org.netbeans.lib.profiler.utils.VMUtils;
 import org.netbeans.modules.profiler.ui.ProfilerDialogs;
-<<<<<<< HEAD
-=======
-import org.netbeans.modules.profiler.ui.stats.drilldown.DrillDownFactory;
 import org.netbeans.modules.profiler.utilities.ProfilerUtils;
->>>>>>> fa9d54d6
 
 
 /**
@@ -997,23 +988,6 @@
         return toolBar;
     }
 
-<<<<<<< HEAD
-=======
-    private void hideDrillDown() {
-        ProfilerUtils.runInEventDispatchThread(new Runnable() {
-                public void run() {
-                    TopComponentGroup group = WindowManager.getDefault().findTopComponentGroup("LiveResultsGroup"); //NOI18N
-
-                    if (group != null) {
-                        group.close();
-                    }
-                    drillDownGroupOpened = false;
-                    DrillDownWindow.getDefault().getPresenter().setEnabled(false);
-                }
-            });
-    }
-
->>>>>>> fa9d54d6
     private LiveResultsPanel preparePanelForInstrType(int instrumentationType) {
         LiveResultsPanel aPanel = null;
 
@@ -1124,27 +1098,6 @@
         }
     }
 
-<<<<<<< HEAD
-=======
-    private void showDrillDown() {
-        ProfilerUtils.runInEventDispatchThread(new Runnable() {
-                public void run() {
-                    TopComponentGroup group = WindowManager.getDefault().findTopComponentGroup("LiveResultsGroup"); //NOI18N
-
-                    if (group != null) {
-                        group.open();
-                        drillDownGroupOpened = true;
-                        DrillDownWindow.getDefault().getPresenter().setEnabled(true);
-
-                        //          if (DrillDownWindow.getDefault().needsDocking()) DrillDownWindow.getDefault().open(); // Do not open DrillDown by default, only on demand by DrillDownWindow.getDefault().getPresenter()
-                    } else {
-                        LOGGER.severe("LiveResultsGroup not existing!"); // NOI18N
-                    }
-                }
-            });
-    }
-
->>>>>>> fa9d54d6
     private void updateActions(int newState) {
         runGCButton.setEnabled(newState == Profiler.PROFILING_RUNNING);
         updateNowButton.setEnabled(newState == Profiler.PROFILING_RUNNING);
