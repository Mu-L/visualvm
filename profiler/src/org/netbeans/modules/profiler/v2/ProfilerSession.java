/*
 * DO NOT ALTER OR REMOVE COPYRIGHT NOTICES OR THIS HEADER.
 *
 * Copyright 1997-2014 Oracle and/or its affiliates. All rights reserved.
 *
 * Oracle and Java are registered trademarks of Oracle and/or its affiliates.
 * Other names may be trademarks of their respective owners.
 *
 * The contents of this file are subject to the terms of either the GNU
 * General Public License Version 2 only ("GPL") or the Common
 * Development and Distribution License("CDDL") (collectively, the
 * "License"). You may not use this file except in compliance with the
 * License. You can obtain a copy of the License at
 * http://www.netbeans.org/cddl-gplv2.html
 * or nbbuild/licenses/CDDL-GPL-2-CP. See the License for the
 * specific language governing permissions and limitations under the
 * License.  When distributing the software, include this License Header
 * Notice in each file and include the License file at
 * nbbuild/licenses/CDDL-GPL-2-CP.  Oracle designates this
 * particular file as subject to the "Classpath" exception as provided
 * by Oracle in the GPL Version 2 section of the License file that
 * accompanied this code. If applicable, add the following below the
 * License Header, with the fields enclosed by brackets [] replaced by
 * your own identifying information:
 * "Portions Copyrighted [year] [name of copyright owner]"
 *
 * Contributor(s):
 * The Original Software is NetBeans. The Initial Developer of the Original
 * Software is Sun Microsystems, Inc. Portions Copyright 1997-2006 Sun
 * Microsystems, Inc. All Rights Reserved.
 *
 * If you wish your version of this file to be governed by only the CDDL
 * or only the GPL Version 2, indicate your decision by adding
 * "[Contributor] elects to include this software in this distribution
 * under the [CDDL or GPL Version 2] license." If you do not indicate a
 * single choice of license, a recipient has the option to distribute
 * your version of this file under either the CDDL, the GPL Version 2 or
 * to extend the choice of license to its licensees as provided above.
 * However, if you add GPL Version 2 code and therefore, elected the GPL
 * Version 2 license, then the option applies only if the new code is
 * made subject to such option by the copyright holder.
 */

package org.netbeans.modules.profiler.v2;

import java.util.Objects;
import javax.swing.SwingUtilities;
import org.netbeans.lib.profiler.common.AttachSettings;
import org.netbeans.lib.profiler.common.Profiler;
import org.netbeans.lib.profiler.common.ProfilingSettings;
import org.netbeans.lib.profiler.common.event.ProfilingStateListener;
import org.netbeans.lib.profiler.ui.UIUtils;
import org.netbeans.modules.profiler.api.ProfilerDialogs;
import org.openide.filesystems.FileObject;
import org.openide.util.Lookup;

/**
 *
 * @author Jiri Sedlacek
 */
public abstract class ProfilerSession {
    
    // --- Static access -------------------------------------------------------
    
    private static ProfilerSession CURRENT_SESSION;
    private static final Object CURRENT_SESSION_LOCK = new Object();
    
    
    public static ProfilerSession currentSession() {
        synchronized(CURRENT_SESSION_LOCK) {
            return CURRENT_SESSION;
        }
    }
    
    public static ProfilerSession forContext(Lookup context) {
        synchronized(CURRENT_SESSION_LOCK) {
            if (CURRENT_SESSION != null) {
                if (CURRENT_SESSION.isCompatibleContext(context)) {
                    // Reuse the compatible active session
                    CURRENT_SESSION.setContext(context);
                    return CURRENT_SESSION;
                } else {
                    // Close the incompatible active session
                    if (!CURRENT_SESSION.close()) return null;
                }
            }
        }
        
        if (!ProfilerSessions.waitForProfiler()) return null;

        // Create a new session, will eliminate another session when showing UI
        Provider provider = Lookup.getDefault().lookup(Provider.class);
        ProfilerSession session = provider == null ? null : provider.getSession(context);

        synchronized(CURRENT_SESSION_LOCK) { CURRENT_SESSION = session; }

        return session;
        
    };
    
    
    public static void findAndConfigure(Lookup context, String actionName) {
        ProfilerSession current = currentSession();
        if (current != null) ProfilerSessions.configure(current, context, actionName);
        else ProfilerSessions.createAndConfigure(context, actionName);
    }
    
    
    // --- Constructor ---------------------------------------------------------
    
    protected ProfilerSession(Profiler _profiler, Lookup context) {
        profiler = _profiler;
        setContext(context);
    }
    
    
    // --- Context -------------------------------------------------------------
    
    private Lookup context;
    
    
    protected synchronized final Lookup getContext() { return context; }
    
    private final void setContext(Lookup _context) {
        synchronized(this) { context = _context; }
        notifyWindow();
    }
    
    protected synchronized boolean isCompatibleContext(Lookup _context) {
        return Objects.equals(getProject(), _context.lookup(Lookup.Provider.class));
    }
    
    
    // --- SPI -----------------------------------------------------------------
    
    // Called in EDT, return false for start failure
    protected abstract boolean start();
    
    // Called in EDT, return false for modify failure
    protected abstract boolean modify();
    
    // Called in EDT, return false for termination failure
    protected abstract boolean stop();
    
    
    public abstract Lookup.Provider getProject();
    
    public abstract FileObject getFile();
    
    
    // --- API -----------------------------------------------------------------
    
    private final Profiler profiler;
    private ProfilerWindow window;
    
    private ProfilingSettings profilingSettings;
    private AttachSettings attachSettings;
    
    private boolean isAttach;
    
    private SessionStorage storage;
    
    
    public final void setAttach(boolean attach) {
        synchronized(this) { isAttach = attach; }
        notifyWindow();
    }
    
    // Set when configuring profiling session, not a persistent storage!
    public synchronized final boolean isAttach() { return isAttach; }
    
    
    public final Profiler getProfiler() { return profiler; }    
    
    // Set when starting/modifying profiling session, not a persistent storage!
    public final ProfilingSettings getProfilingSettings() { return profilingSettings; }
    
    // Set when starting profiling session, not a persistent storage!
    public final AttachSettings getAttachSettings() { return attachSettings; }
    
    
    public final void open() {
        UIUtils.runInEventDispatchThread(new Runnable() {
            public void run() {
                ProfilerWindow w = getWindow();
                w.open();
                w.requestActive();
            }
        });
    };
    
    
    // --- Profiler API bridge -------------------------------------------------
    
    public final int getState() {
        return profiler.getProfilingState();
    }
    
    public final boolean inProgress() {
        return getState() != Profiler.PROFILING_INACTIVE;
    }
    
    public final void addListener(ProfilingStateListener listener) {
        profiler.addProfilingStateListener(listener);
    }
    
    public final void removeListener(ProfilingStateListener listener) {
        profiler.removeProfilingStateListener(listener);
    }
    
    
    // --- Internal API --------------------------------------------------------
    
    private ProfilerFeatures features;
    
    final boolean doStart(ProfilingSettings pSettings, AttachSettings aSettings) {
        profilingSettings = pSettings;
        attachSettings = aSettings;
        return start();
    }
    
    final boolean doModify(ProfilingSettings pSettings) {
        profilingSettings = pSettings;
        return modify();
    }
    
    final boolean doStop() {
        return stop();
    }
    
    final boolean close() {
        if (inProgress()) {
            if (!ProfilerDialogs.displayConfirmation(Bundle.ProfilerWindow_terminateMsg(),
                                                Bundle.ProfilerWindow_terminateCaption()))
                return false;
            if (!doStop()) return false;
        }
        
        synchronized(CURRENT_SESSION_LOCK) {
            if (CURRENT_SESSION == this) CURRENT_SESSION = null;
        }
        
        UIUtils.runInEventDispatchThread(new Runnable() {
            public void run() {
<<<<<<< HEAD
                if (window != null && window.isOpened()) {
=======
                if (window != null && !window.closing && window.isOpened()) {
>>>>>>> 9bfa17b9
                    window.closing = true;
                    window.close(); // calls session.cleanup()
                } else {
                    cleanup();
                }
            }
        });
        
        return true;
    }
    
    final ProfilerFeatures getFeatures() {
        assert !SwingUtilities.isEventDispatchThread();
        
        synchronized(this) { if (features == null) features = new ProfilerFeatures(this); }
        
        return features;
    }
    
    final void selectFeature(final ProfilerFeature feature) {
        Runnable task = new Runnable() {
            public void run() { getWindow().selectFeature(feature); }
        };
        UIUtils.runInEventDispatchThread(task);
    }
    
    final synchronized SessionStorage getStorage() {
        if (storage == null) storage = new SessionStorage(getProject());
        return storage;
    }
    
    final synchronized void persistStorage() {
        if (storage != null) storage.persist();
    }
    
    
    // --- Implementation ------------------------------------------------------
    
    private ProfilerWindow getWindow() {
        assert SwingUtilities.isEventDispatchThread();
        
        if (window == null) {
            window = new ProfilerWindow(ProfilerSession.this) {
                protected void componentClosed() {
                    super.componentClosed();
                    window = null;
                    cleanup();
                }
            };
        }
        return window;
    }
    
    private void notifyWindow() {
        UIUtils.runInEventDispatchThread(new Runnable() {
            public void run() { if (window != null) window.updateSession(); }
        });
    }
    
<<<<<<< HEAD
    private void cleanup() {        
=======
    private void cleanup() {
        synchronized(this) { if (features != null) features.sessionFinished(); }
        
>>>>>>> 9bfa17b9
        persistStorage();
        
        // TODO: unregister listeners (this.addListener) to prevent memory leaks
    }
    
    
    // --- Provider ------------------------------------------------------------
    
    public static abstract class Provider {
        
        public abstract ProfilerSession getSession(Lookup context);
        
    }
    
}<|MERGE_RESOLUTION|>--- conflicted
+++ resolved
@@ -242,11 +242,7 @@
         
         UIUtils.runInEventDispatchThread(new Runnable() {
             public void run() {
-<<<<<<< HEAD
-                if (window != null && window.isOpened()) {
-=======
                 if (window != null && !window.closing && window.isOpened()) {
->>>>>>> 9bfa17b9
                     window.closing = true;
                     window.close(); // calls session.cleanup()
                 } else {
@@ -306,13 +302,9 @@
         });
     }
     
-<<<<<<< HEAD
-    private void cleanup() {        
-=======
     private void cleanup() {
         synchronized(this) { if (features != null) features.sessionFinished(); }
         
->>>>>>> 9bfa17b9
         persistStorage();
         
         // TODO: unregister listeners (this.addListener) to prevent memory leaks
