--- conflicted
+++ resolved
@@ -44,10 +44,6 @@
 package org.netbeans.modules.profiler.v2.features;
 
 import javax.swing.JPanel;
-<<<<<<< HEAD
-import javax.swing.SwingUtilities;
-=======
->>>>>>> 9bfa17b9
 import org.netbeans.lib.profiler.common.Profiler;
 import org.netbeans.lib.profiler.common.ProfilingSettings;
 import org.netbeans.lib.profiler.ui.components.ProfilerToolbar;
@@ -72,28 +68,15 @@
         super(Icons.getIcon(ProfilerIcons.MONITORING), Bundle.MonitorFeature_name(),
               Bundle.MonitorFeature_description(), 10, session);
     }
-<<<<<<< HEAD
     
     
     // --- Settings ------------------------------------------------------------
     
     public void configureSettings(ProfilingSettings settings) {}
     
-=======
-    
-    
-    // --- Settings ------------------------------------------------------------
-    
-    public void configureSettings(ProfilingSettings settings) {}
->>>>>>> 9bfa17b9
     
     // --- Toolbar & Results UI ------------------------------------------------
     
-<<<<<<< HEAD
-=======
-    // --- Toolbar & Results UI ------------------------------------------------
-    
->>>>>>> 9bfa17b9
     private MonitorFeatureUI ui;
     
     public JPanel getResultsUI() {
@@ -102,47 +85,6 @@
     
     public ProfilerToolbar getToolbar() {
         return getUI().getToolbar();
-<<<<<<< HEAD
-    }
-    
-    private MonitorFeatureUI getUI() {
-        if (ui == null) ui = new MonitorFeatureUI() {
-            int getSessionState() {
-                return MonitorFeature.this.getSessionState();
-            }
-            Profiler getProfiler() {
-                return MonitorFeature.this.getSession().getProfiler();
-            }
-        };
-        return ui;
-    }
-    
-    
-    // --- Session lifecycle ---------------------------------------------------
-    
-    public void notifyActivated() {
-        SwingUtilities.invokeLater(new Runnable() {
-            public void run() {
-                getSession().getProfiler().getVMTelemetryManager().reset();
-            }
-        });
-    }
-    
-    public void notifyDeactivated() {
-        SwingUtilities.invokeLater(new Runnable() {
-            public void run() {
-                getSession().getProfiler().getVMTelemetryManager().reset();
-            }
-        });
-    }
-    
-    
-    protected void profilingStateChanged(int oldState, int newState) {
-        if (ui != null) ui.sessionStateChanged(getSessionState());
-    }
-    
-    
-=======
     }
     
     private MonitorFeatureUI getUI() {
@@ -177,7 +119,6 @@
     }
     
     
->>>>>>> 9bfa17b9
     // --- Provider ------------------------------------------------------------
     
     @ServiceProvider(service=ProfilerFeature.Provider.class)
