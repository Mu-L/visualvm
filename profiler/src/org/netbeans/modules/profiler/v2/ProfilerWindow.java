--- conflicted
+++ resolved
@@ -81,10 +81,6 @@
 import org.netbeans.modules.profiler.actions.HeapDumpAction;
 import org.netbeans.modules.profiler.actions.RunGCAction;
 import org.netbeans.modules.profiler.actions.TakeThreadDumpAction;
-<<<<<<< HEAD
-import org.netbeans.modules.profiler.api.ProfilerDialogs;
-=======
->>>>>>> 9bfa17b9
 import org.netbeans.modules.profiler.api.ProjectUtilities;
 import org.netbeans.modules.profiler.api.icons.GeneralIcons;
 import org.netbeans.modules.profiler.api.icons.Icons;
@@ -743,13 +739,9 @@
     public boolean canClose() {
         if (closing) return true;
         if (!super.canClose()) return false;
-<<<<<<< HEAD
-        return session.close();
-=======
         closing = true;
         closing = session.close();
         return closing;
->>>>>>> 9bfa17b9
     }
     
     public void open() {
