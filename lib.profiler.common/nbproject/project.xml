--- conflicted
+++ resolved
@@ -72,10 +72,6 @@
                 <friend>com.sun.tools.visualvm.profiler</friend>
                 <friend>com.sun.tools.visualvm.profiling</friend>
                 <friend>com.sun.tools.visualvm.sampler</friend>
-<<<<<<< HEAD
-                <friend>org.netbeans.modules.javafx.profiler</friend>
-=======
->>>>>>> 5529f311
                 <friend>org.netbeans.modules.javame.profiler</friend>
                 <friend>org.netbeans.modules.maven.profiler</friend>
                 <friend>org.netbeans.modules.profiler</friend>
@@ -96,10 +92,6 @@
                 <friend>org.netbeans.modules.profiler.j2se.impl</friend>
                 <friend>org.netbeans.modules.profiler.nbimpl</friend>
                 <friend>org.netbeans.modules.profiler.nbmodule</friend>
-<<<<<<< HEAD
-                <friend>org.netbeans.modules.profiler.options</friend>
-=======
->>>>>>> 5529f311
                 <friend>org.netbeans.modules.profiler.ppoints</friend>
                 <friend>org.netbeans.modules.profiler.projectsupport</friend>
                 <friend>org.netbeans.modules.profiler.stp</friend>
