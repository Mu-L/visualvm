--- conflicted
+++ resolved
@@ -63,13 +63,8 @@
                     <build-prerequisite/>
                     <compile-dependency/>
                     <run-dependency>
-<<<<<<< HEAD
                         <release-version>2</release-version>
                         <specification-version>2.1</specification-version>
-=======
-                        <release-version>1</release-version>
-                        <specification-version>1.30</specification-version>
->>>>>>> f246be25
                     </run-dependency>
                 </dependency>
                 <dependency>
